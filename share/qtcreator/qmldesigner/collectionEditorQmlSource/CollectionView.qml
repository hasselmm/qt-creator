--- conflicted
+++ resolved
@@ -49,27 +49,6 @@
     GridLayout {
         id: grid
         readonly property bool isHorizontal: width >= 500
-<<<<<<< HEAD
-
-        anchors.fill: parent
-        columns: isHorizontal ? 3 : 1
-
-        ColumnLayout {
-            id: collectionsSideBar
-
-            Layout.alignment: Qt.AlignTop | Qt.AlignLeft
-            Layout.minimumWidth: 300
-            Layout.fillWidth: !grid.isHorizontal
-
-            RowLayout {
-                spacing: StudioTheme.Values.sectionRowSpacing
-                Layout.fillWidth: true
-                Layout.preferredHeight: 50
-
-                Text {
-                    Layout.alignment: Qt.AlignLeft | Qt.AlignVCenter
-                    Layout.fillWidth: true
-=======
 
         anchors.fill: parent
         columns: isHorizontal ? 3 : 1
@@ -91,35 +70,12 @@
                     anchors.verticalCenter: parent.verticalCenter
                     anchors.left: parent.left
                     anchors.leftMargin: StudioTheme.Values.toolbarHorizontalMargin
->>>>>>> dc42b62d
 
                     text: qsTr("Data Models")
                     font.pixelSize: StudioTheme.Values.baseFontSize
                     color: StudioTheme.Values.themeTextColor
                 }
 
-<<<<<<< HEAD
-                IconTextButton {
-                    Layout.alignment: Qt.AlignRight | Qt.AlignVCenter
-
-                    icon: StudioTheme.Constants.import_medium
-                    text: qsTr("JSON")
-                    tooltip: qsTr("Import JSON")
-                    radius: StudioTheme.Values.smallRadius
-
-                    onClicked: jsonImporter.open()
-                }
-
-                IconTextButton {
-                    Layout.alignment: Qt.AlignRight | Qt.AlignVCenter
-
-                    icon: StudioTheme.Constants.import_medium
-                    text: qsTr("CSV")
-                    tooltip: qsTr("Import CSV")
-                    radius: StudioTheme.Values.smallRadius
-
-                    onClicked: csvImporter.open()
-=======
                 HelperWidgets.AbstractButton {
                     anchors.verticalCenter: parent.verticalCenter
                     anchors.right: parent.right
@@ -130,7 +86,6 @@
                     tooltip: qsTr("Import a model")
 
                     onClicked: importDialog.open()
->>>>>>> dc42b62d
                 }
             }
 
@@ -157,13 +112,7 @@
 
                     delegate: ModelSourceItem {
                         implicitWidth: sourceListView.width
-<<<<<<< HEAD
-                        onDeleteItem: root.model.removeRow(index)
                         hasSelectedTarget: root.rootView.targetNodeSelected
-                        onAssignToSelected: root.rootView.assignSourceNodeToSelectedItem(sourceNode)
-=======
-                        hasSelectedTarget: root.rootView.targetNodeSelected
->>>>>>> dc42b62d
                     }
                 }
             }
@@ -171,11 +120,7 @@
             HelperWidgets.IconButton {
                 id: addCollectionButton
 
-<<<<<<< HEAD
-                iconSize:16
-=======
                 iconSize: 16
->>>>>>> dc42b62d
                 Layout.fillWidth: true
                 Layout.minimumWidth: 24
                 Layout.alignment: Qt.AlignTop | Qt.AlignHCenter
