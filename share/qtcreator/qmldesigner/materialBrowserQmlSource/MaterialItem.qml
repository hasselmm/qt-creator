--- conflicted
+++ resolved
@@ -24,18 +24,6 @@
         matName.commitRename()
     }
 
-<<<<<<< HEAD
-    function commitRename()
-    {
-        if (matName.readOnly)
-            return;
-
-        MaterialBrowserBackend.materialBrowserModel.renameMaterial(index, matName.text);
-        mouseArea.forceActiveFocus()
-    }
-
-=======
->>>>>>> df7398e2
     border.width: MaterialBrowserBackend.materialBrowserModel.selectedIndex === index ? MaterialBrowserBackend.rootView.materialSectionFocused ? 3 : 1 : 0
     border.color: MaterialBrowserBackend.materialBrowserModel.selectedIndex === index
                         ? StudioTheme.Values.themeControlOutlineInteraction
@@ -105,11 +93,7 @@
             e.accepted = true;
         }
 
-<<<<<<< HEAD
-        TextInput {
-=======
         MaterialBrowserItemName {
->>>>>>> df7398e2
             id: matName
 
             text: materialName
@@ -121,24 +105,9 @@
                 mouseArea.forceActiveFocus()
             }
 
-<<<<<<< HEAD
-            Component.onCompleted: ensureVisible(0)
-
-            MouseArea {
-                id: nameMouseArea
-
-                anchors.fill: parent
-
-                onClicked: {
-                    MaterialBrowserBackend.materialBrowserModel.selectMaterial(index)
-                    MaterialBrowserBackend.rootView.focusMaterialSection(true)
-                }
-                onDoubleClicked: root.startRename()
-=======
             onClicked: {
                 MaterialBrowserBackend.materialBrowserModel.selectMaterial(index)
                 MaterialBrowserBackend.rootView.focusMaterialSection(true)
->>>>>>> df7398e2
             }
         }
     }
