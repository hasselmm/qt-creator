--- conflicted
+++ resolved
@@ -1,10 +1,5 @@
-<<<<<<< HEAD
 // Copyright (C) 2023 The Qt Company Ltd.
-// SPDX-License-Identifier: LicenseRef-Qt-Commercial OR GPL-3.0 WITH Qt-GPL-exception-1.0
-=======
-// Copyright (C) 2021 The Qt Company Ltd.
 // SPDX-License-Identifier: LicenseRef-Qt-Commercial OR GPL-3.0-only WITH Qt-GPL-exception-1.0
->>>>>>> f7639f45
 
 import QtQuick
 import QtQuick.Templates as T
@@ -28,11 +23,7 @@
     // This property is used to indicate the global hover state
     property bool hover: (spinBoxInput.hover || actionIndicator.hover || spinBoxIndicatorUp.hover
                          || spinBoxIndicatorDown.hover || sliderIndicator.hover)
-<<<<<<< HEAD
                          && control.enabled
-=======
-                         && mySpinBox.enabled
->>>>>>> f7639f45
     property bool drag: false
     property bool sliderDrag: sliderPopup.drag
 
@@ -49,13 +40,6 @@
     property alias sliderIndicatorVisible: sliderIndicator.visible
     property real __sliderIndicatorWidth: control.style.squareControlSize.width
     property real __sliderIndicatorHeight: control.style.squareControlSize.height
-
-    property alias __devicePixelRatio: spinBoxInput.devicePixelRatio
-    property alias pixelsPerUnit: spinBoxInput.pixelsPerUnit
-
-    property alias compressedValueTimer: myTimer
-
-    property string preFocusText: ""
 
     property alias __devicePixelRatio: spinBoxInput.devicePixelRatio
     property alias pixelsPerUnit: spinBoxInput.pixelsPerUnit
@@ -115,7 +99,6 @@
         style: control.style
         __parentControl: control
         iconFlip: -1
-<<<<<<< HEAD
         visible: control.spinBoxIndicatorVisible
         pressed: control.up.pressed
         x: actionIndicator.width + control.style.borderWidth
@@ -125,22 +108,10 @@
 
         enabled: (control.from < control.to) ? control.value < control.to
                                              : control.value > control.to
-=======
-        visible: mySpinBox.spinBoxIndicatorVisible
-        pressed: mySpinBox.up.pressed
-        x: actionIndicator.width + StudioTheme.Values.border
-        y: StudioTheme.Values.border
-        width: mySpinBox.spinBoxIndicatorVisible ? mySpinBox.__spinBoxIndicatorWidth : 0
-        height: mySpinBox.spinBoxIndicatorVisible ? mySpinBox.__spinBoxIndicatorHeight : 0
-
-        enabled: (mySpinBox.from < mySpinBox.to) ? mySpinBox.value < mySpinBox.to
-                                                 : mySpinBox.value > mySpinBox.to
->>>>>>> f7639f45
     }
 
     down.indicator: SpinBoxIndicator {
         id: spinBoxIndicatorDown
-<<<<<<< HEAD
         style: control.style
         __parentControl: control
         visible: control.spinBoxIndicatorVisible
@@ -149,15 +120,6 @@
         y: spinBoxIndicatorUp.y + spinBoxIndicatorUp.height
         width: control.spinBoxIndicatorVisible ? control.__spinBoxIndicatorWidth : 0
         height: control.spinBoxIndicatorVisible ? control.__spinBoxIndicatorHeight : 0
-=======
-        myControl: mySpinBox
-        visible: mySpinBox.spinBoxIndicatorVisible
-        pressed: mySpinBox.down.pressed
-        x: actionIndicator.width + StudioTheme.Values.border
-        y: spinBoxIndicatorUp.y + spinBoxIndicatorUp.height
-        width: mySpinBox.spinBoxIndicatorVisible ? mySpinBox.__spinBoxIndicatorWidth : 0
-        height: mySpinBox.spinBoxIndicatorVisible ? mySpinBox.__spinBoxIndicatorHeight : 0
->>>>>>> f7639f45
 
         enabled: (control.from < control.to) ? control.value > control.from
                                              : control.value < control.from
@@ -165,7 +127,6 @@
 
     contentItem: SpinBoxInput {
         id: spinBoxInput
-<<<<<<< HEAD
         style: control.style
         __parentControl: control
 
@@ -177,27 +138,11 @@
             var valueModified = control.dirty
 
             control.setValueFromInput()
-=======
-        myControl: mySpinBox
-
-        function handleEditingFinished() {
-            mySpinBox.focus = false
-
-            // Keep the dirty state before calling setValueFromInput(),
-            // it will be set to false (cleared) internally
-            var valueModified = mySpinBox.dirty
-
-            mySpinBox.setValueFromInput()
->>>>>>> f7639f45
             myTimer.stop()
 
             // Only trigger the signal, if the value was modified
             if (valueModified)
-<<<<<<< HEAD
                 control.compressedValueModified()
-=======
-                mySpinBox.compressedValueModified()
->>>>>>> f7639f45
         }
 
         onEditingFinished: spinBoxInput.handleEditingFinished()
@@ -314,24 +259,15 @@
         repeat: false
         running: false
         interval: 400
-<<<<<<< HEAD
         onTriggered: control.compressedValueModified()
-=======
-        onTriggered: mySpinBox.compressedValueModified()
->>>>>>> f7639f45
     }
 
     onValueModified: myTimer.restart()
     onFocusChanged: control.setValueFromInput()
     onDisplayTextChanged: spinBoxInput.text = control.displayText
     onActiveFocusChanged: {
-<<<<<<< HEAD
         if (control.activeFocus) { // QTBUG-75862 && mySpinBox.focusReason === Qt.TabFocusReason)
             control.preFocusText = spinBoxInput.text
-=======
-        if (mySpinBox.activeFocus) { // QTBUG-75862 && mySpinBox.focusReason === Qt.TabFocusReason)
-            mySpinBox.preFocusText = spinBoxInput.text
->>>>>>> f7639f45
             spinBoxInput.selectAll()
         }
 
@@ -373,13 +309,8 @@
         }
 
         if (event.key === Qt.Key_Escape) {
-<<<<<<< HEAD
             spinBoxInput.text = control.preFocusText
             control.dirty = true
-=======
-            spinBoxInput.text = mySpinBox.preFocusText
-            mySpinBox.dirty = true
->>>>>>> f7639f45
             spinBoxInput.handleEditingFinished()
         }
 
@@ -393,11 +324,7 @@
     }
 
     function setValueFromInput() {
-<<<<<<< HEAD
         if (!control.dirty)
-=======
-        if (!mySpinBox.dirty)
->>>>>>> f7639f45
             return
 
         // FIX: This is a temporary fix for QTBUG-74239
@@ -418,13 +345,6 @@
         if (control.value !== currValue)
             control.valueModified()
 
-<<<<<<< HEAD
         control.dirty = false
-=======
-        if (mySpinBox.value !== currValue)
-            mySpinBox.valueModified()
-
-        mySpinBox.dirty = false
->>>>>>> f7639f45
     }
 }