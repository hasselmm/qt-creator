from __future__ import with_statement

import sys
import gdb
import base64
import __builtin__
import os


# Fails on Windows.
try:
    import curses.ascii
    def printableChar(ucs):
        return select(curses.ascii.isprint(ucs), ucs, '?')
except:
    def printableChar(ucs):
        if ucs >= 32 and ucs <= 126:
            return ucs
        return '?'

# Fails on SimulatorQt.
tempFileCounter = 0
try:
    import tempfile
#   Test if 2.6 is used (Windows), trigger exception and default
#   to 2nd version.
    tempfile.NamedTemporaryFile(prefix="gdbpy_",delete=True)
    def createTempFile():
        file = tempfile.NamedTemporaryFile(prefix="gdbpy_",delete=False)
        file.close()
        return file.name, file

except:
    def createTempFile():
        global tempFileCounter
        tempFileCounter += 1
        fileName = "%s/gdbpy_tmp_%d_%d" % (tempfile.gettempdir(), os.getpid(), tempFileCounter)
        return fileName, None

def removeTempFile(name, file):
    try:
        os.remove(name)
    except:
        pass

verbosity = 0
verbosity = 1

# Some "Enums"

# Encodings

Unencoded8Bit, \
Base64Encoded8BitWithQuotes, \
Base64Encoded16BitWithQuotes, \
Base64Encoded32BitWithQuotes, \
Base64Encoded16Bit, \
Base64Encoded8Bit, \
Hex2EncodedLatin1, \
Hex4EncodedLittleEndian, \
Hex8EncodedLittleEndian, \
Hex2EncodedUtf8, \
Hex8EncodedBigEndian, \
Hex4EncodedBigEndian \
    = range(12)

# Display modes
StopDisplay, \
DisplayImage1, \
DisplayString, \
DisplayImage, \
DisplayProcess \
    = range(5)


def select(condition, if_expr, else_expr):
    if condition:
        return if_expr
    return else_expr

def qmin(n, m):
    if n < m:
        return n
    return m

def isGoodGdb():
    #return gdb.VERSION.startswith("6.8.50.2009") \
    #   and gdb.VERSION != "6.8.50.20090630-cvs"
    return 'parse_and_eval' in __builtin__.dir(gdb)

typeCache = {}

def lookupType(typestring):
    type = typeCache.get(typestring)
    #warn("LOOKUP: %s -> %s" % (typestring, type))
    if type is None:
        type = gdb.lookup_type(typestring)
        typeCache[typestring] = type
    return type

def cleanAddress(addr):
    if addr is None:
        return "<no address>"
    # We cannot use str(addr) as it yields rubbish for char pointers
    # that might trigger Unicode encoding errors.
    return addr.cast(lookupType("void").pointer())

# Workaround for gdb < 7.1
def numericTemplateArgument(type, position):
    try:
        return int(type.template_argument(position))
    except RuntimeError, error:
        # ": No type named 30."
        msg = str(error)
        return int(msg[14:-1])

def parseAndEvaluate(exp):
    if isGoodGdb():
        return gdb.parse_and_eval(exp)
    # Work around non-existing gdb.parse_and_eval as in released 7.0
    gdb.execute("set logging redirect on")
    gdb.execute("set logging on")
    try:
        gdb.execute("print %s" % exp)
    except:
        gdb.execute("set logging off")
        gdb.execute("set logging redirect off")
        return None
    gdb.execute("set logging off")
    gdb.execute("set logging redirect off")
    return gdb.history(0)


def catchCliOutput(command):
    filename, file = createTempFile()
    gdb.execute("set logging off")
    gdb.execute("set logging redirect off")
    gdb.execute("set logging file %s" % filename)
    gdb.execute("set logging redirect on")
    gdb.execute("set logging on")
    gdb.execute(command)
    gdb.execute("set logging off")
    gdb.execute("set logging redirect off")
    temp = open(filename, "r")
    lines = []
    for line in temp:
        lines.append(line)
    temp.close()
    removeTempFile(filename, file)
    return lines


def showException(msg, exType, exValue, exTraceback):
    warn("**** CAUGHT EXCEPTION: %s ****" % msg)
    try:
        import traceback
        for line in traceback.format_exception(exType, exValue, exTraceback):
            warn("%s" % line)
    except:
        pass


class OutputSafer:
    def __init__(self, d, pre = "", post = ""):
        self.d = d
        self.pre = pre
        self.post = post

    def __enter__(self):
        self.d.put(self.pre)
        self.savedOutput = self.d.output
        self.d.output = ""

    def __exit__(self, exType, exValue, exTraceBack):
        self.d.put(self.post)
        if self.d.passExceptions and not exType is None:
            showException("OUTPUTSAFER", exType, exValue, exTraceBack)
            self.d.output = self.savedOutput
        else:
            self.d.output = self.savedOutput + self.d.output
        return False


class SubItem:
    def __init__(self, d):
        self.d = d

    def __enter__(self):
        self.d.put('{')
        self.savedValue = self.d.currentValue
        self.savedValuePriority = self.d.currentValuePriority
        self.savedValueEncoding = self.d.currentValueEncoding
        self.savedType = self.d.currentType
        self.savedTypePriority = self.d.currentTypePriority
        self.d.currentValue = "<not accessible>"
        self.d.currentValuePriority = -100
        self.d.currentValueEncoding = None
        self.d.currentType = ""
        self.d.currentTypePriority = -100

    def __exit__(self, exType, exValue, exTraceBack):
        #warn(" CURRENT VALUE: %s %s %s" % (self.d.currentValue,
        #    self.d.currentValueEncoding, self.d.currentValuePriority))
        if self.d.passExceptions and not exType is None:
            showException("SUBITEM", exType, exValue, exTraceBack)
        try:
            #warn("TYPE VALUE: %s" % self.d.currentValue)
            type = stripClassTag(str(self.d.currentType))
            #warn("TYPE: '%s'  DEFAULT: '%s'" % (type, self.d.currentChildType))
            if len(type) > 0 and type != self.d.currentChildType:
                self.d.put('type="%s",' % type) # str(type.unqualified()) ?
            if not self.d.currentValueEncoding is None:
                self.d.put('valueencoded="%d",' % self.d.currentValueEncoding)
            if not self.d.currentValue is None:
                self.d.put('value="%s",' % self.d.currentValue)
        except:
            pass
        self.d.put('},')
        self.d.currentValue = self.savedValue
        self.d.currentValuePriority = self.savedValuePriority
        self.d.currentValueEncoding = self.savedValueEncoding
        self.d.currentType = self.savedType
        self.d.currentTypePriority = self.savedTypePriority
        return True


class Children:
    def __init__(self, d, numChild = 1, childType = None, childNumChild = None):
        self.d = d
        self.numChild = numChild
        self.childType = childType
        self.childNumChild = childNumChild
        #warn("CHILDREN: %s %s %s" % (numChild, childType, childNumChild))

    def __enter__(self):
        childType = ""
        childNumChild = -1
        if type(self.numChild) is list:
            numChild = self.numChild[0]
            maxNumChild = self.numChild[1]
        else:
            numChild = self.numChild
            maxNumChild = self.numChild
        if numChild == 0:
            self.childType = None
        if not self.childType is None:
            childType = stripClassTag(str(self.childType))
            self.d.put('childtype="%s",' % childType)
            if isSimpleType(self.childType) or isStringType(self.d, self.childType):
                self.d.put('childnumchild="0",')
                childNumChild = 0
            elif self.childType.code == gdb.TYPE_CODE_PTR:
                self.d.put('childnumchild="1",')
                childNumChild = 1
        if not self.childNumChild is None:
            self.d.put('childnumchild="%s",' % self.childNumChild)
            childNumChild = self.childNumChild
        self.savedChildType = self.d.currentChildType
        self.savedChildNumChild = self.d.currentChildNumChild
        self.savedNumChilds = self.d.currentNumChilds
        self.savedMaxNumChilds = self.d.currentNumChilds
        self.d.currentChildType = childType
        self.d.currentChildNumChild = childNumChild
        self.d.currentNumChilds = numChild
        self.d.currentMaxNumChilds = maxNumChild
        self.d.put("children=[")

    def __exit__(self, exType, exValue, exTraceBack):
        if self.d.passExceptions and not exType is None:
            showException("CHILDREN", exType, exValue, exTraceBack)
        if self.d.currentMaxNumChilds < self.d.currentNumChilds:
            self.d.putEllipsis();
        self.d.currentChildType = self.savedChildType
        self.d.currentChildNumChild = self.savedChildNumChild
        self.d.currentNumChilds = self.savedNumChilds
        self.d.currentMaxNumChilds = self.savedMaxNumChilds
        self.d.put('],')
        return True


class Breakpoint:
    def __init__(self):
        self.number = None
        self.filename = None
        self.linenumber = None
        self.address = []
        self.function = None
        self.fullname = None
        self.condition = None
        self.times = None

def listOfBreakpoints(d):
    # [bkpt={number="1",type="breakpoint",disp="keep",enabled="y",
    #addr="0x0804da6d",func="testHidden()",file="../app.cpp",
    #fullname="...",line="1292",times="1",original-location="\"app.cpp\":1292"},
    # Num     Type           Disp Enb Address    What\n"
    #1       breakpoint     keep y   0x0804da6d in testHidden() at app.cpp:1292
    #\tbreakpoint already hit 1 time
    #2       breakpoint     keep y   0x080564d3 in espace::..doit(int) at ../app.cpp:1210\n"
    #3       breakpoint     keep y   <PENDING>  \"plugin.cpp\":38\n"
    #4       breakpoint     keep y   <MULTIPLE> \n"
    #4.1                         y     0x08056673 in Foo at ../app.cpp:126\n"
    #4.2                         y     0x0805678b in Foo at ../app.cpp:126\n"
    #5       hw watchpoint  keep y              &main\n"
    #6       breakpoint     keep y   0xb6cf18e5 <__cxa_throw+5>\n"
    lines = catchCliOutput("info break")

    lines.reverse()
    bp = Breakpoint()
    for line in lines:
        if len(line) == 0 or line.startswith(" "):
            continue
        if line[0] < '0' or line[0] > '9':
            continue
        if line.startswith("\tstop only if "):
            bp.condition = line[14:]
            continue
        if line.startswith("\tbreakpoint already hit "):
            bp.times = line[24:]
            continue
        number = line[0:5]
        pos0x = line.find(" 0x")
        posin = line.find(" in ", pos0x)
        poslt = line.find(" <", pos0x)
        posat = line.find(" at ", posin)
        poscol = line.find(":", posat)
        if pos0x != -1:
            if pos0x < posin:
                bp.address.append(line[pos0x + 1 : posin])
            elif pos0x < poslt:
                bp.address.append(line[pos0x + 1 : poslt])
                bp.function = line[poslt + 2 : line.find('>', poslt)]
        # Take "no address" as indication that the bp is pending.
        #if line.find("<PENDING>") >= 0:
        #    bp.address.append("<PENDING>")
        if posin < posat and posin != -1:
            bp.function = line[posin + 4 : posat]
        if posat < poscol and poscol != -1:
            bp.filename = line[posat + 4 : poscol]
        if poscol != -1:
            bp.linenumber = line[poscol + 1 : -1]

        if '.' in number: # Part of multiple breakpoint.
            continue

        # A breakpoint of its own
        bp.number = int(number)
        d.put('bkpt={number="%s",' % bp.number)
        d.put('type="breakpoint",')
        d.put('disp="keep",')
        d.put('enabled="y",')
        for address in bp.address:
            d.put('addr="%s",' % address)
        if not bp.function is None:
            d.put('func="%s",' % bp.function)
        if not bp.filename is None:
            d.put('file="%s",' % bp.filename)
        if not bp.fullname is None:
            d.put('fullname="%s",' % bp.fullname)
        if not bp.linenumber is None:
            d.put('line="%s",' % bp.linenumber)
        if not bp.condition is None:
            d.put('cond="%s",' % bp.condition)
        if not bp.fullname is None:
            d.put('fullname="%s",' % bt.fullname)
        if not bp.times is None:
            d.put('times="1",' % bp.times)
        #d.put('original-location="-"')
        d.put('},')
        bp = Breakpoint()


# Creates a list of field names of an anon union or struct
def listOfFields(type):
    fields = []
    for field in type.fields():
        if len(field.name) > 0:
            fields += field.name
        else:
            fields += listOfFields(field.type)
    return fields


def listOfLocals(varList):
    try:
        frame = gdb.selected_frame()
        #warn("FRAME %s: " % frame)
    except RuntimeError:
        warn("FRAME NOT ACCESSIBLE")
        return []

    # gdb-6.8-symbianelf fails here
    hasBlock = 'block' in __builtin__.dir(frame)

    items = []
    #warn("HAS BLOCK: %s" % hasBlock);
    #warn("IS GOOD GDB: %s" % isGoodGdb());
    if hasBlock and isGoodGdb():
        #warn("IS GOOD: %s " % varList)
        try:
            block = frame.block()
            #warn("BLOCK: %s " % block)
        except:
            warn("BLOCK NOT ACCESSIBLE")
            return items

        while True:
            if block is None:
                warn("UNEXPECTED 'None' BLOCK")
                break
            for symbol in block:
                name = symbol.print_name

                if name == "__in_chrg":
                    continue

                # "NotImplementedError: Symbol type not yet supported in
                # Python scripts."
                #warn("SYMBOL %s: " % symbol.value)
                #warn("SYMBOL %s  (%s): " % (symbol, name))
                item = Item(0, "local", name, name)
                try:
                    item.value = frame.read_var(name)  # this is a gdb value
                except RuntimeError:
                    # happens for  void foo() { std::string s; std::wstring w; }
                    #warn("  FRAME READ VAR ERROR: %s (%s): " % (symbol, name))
                    continue
                #warn("ITEM %s: " % item.value)
                items.append(item)
            # The outermost block in a function has the function member
            # FIXME: check whether this is guaranteed.
            if not block.function is None:
                break

            block = block.superblock
    else:
        # Assuming gdb 7.0 release or 6.8-symbianelf.
        filename, file = createTempFile()
        #warn("VARLIST: %s " % varList)
        #warn("FILENAME: %s " % filename)
        gdb.execute("set logging off")
        gdb.execute("set logging redirect off")
        gdb.execute("set logging file %s" % filename)
        gdb.execute("set logging redirect on")
        gdb.execute("set logging on")
        try:
            gdb.execute("info args")
            # We cannot use "info locals" as at least 6.8-symbianelf
            # aborts as soon as we hit unreadable memory.
            # gdb.execute("interpreter mi '-stack-list-locals 0'")
            # results in &"Recursive internal problem.\n", so we have
            # the frontend pass us the list of locals.

            # There are two cases, either varList is empty, so we have
            # to fetch the list here, or it is not empty with the
            # first entry being a dummy.
            if len(varList) == 0:
                gdb.execute("info locals")
            else:
                varList = varList[1:]
        except:
            pass
        gdb.execute("set logging off")
        gdb.execute("set logging redirect off")

        try:
            temp = open(filename, "r")
            for line in temp:
                if len(line) == 0 or line.startswith(" "):
                    continue
                # The function parameters
                pos = line.find(" = ")
                if pos < 0:
                    continue
                varList.append(line[0:pos])
            temp.close()
        except:
            pass
        removeTempFile(filename, file)
        #warn("VARLIST: %s " % varList)
        for name in varList:
            #warn("NAME %s " % name)
            item = Item(0, "local", name, name)
            try:
                item.value = frame.read_var(name)  # this is a gdb value
            except RuntimeError:
                pass
                #continue
            except:
                # Something breaking the list, like intermediate gdb warnings
                # like 'Warning: can't find linker symbol for virtual table for
                # `std::less<char const*>' value\n\nwarning:  found
                # `myns::QHashData::shared_null' instead [...]
                # that break subsequent parsing. Chicken out and take the
                # next "usable" line.
                continue
            items.append(item)

    return items


def value(expr):
    value = parseAndEvaluate(expr)
    try:
        return int(value)
    except:
        return str(value)


def isSimpleType(typeobj):
    if typeobj.code == gdb.TYPE_CODE_PTR:
        return False
    type = str(typeobj)
    return type == "bool" \
        or type == "char" \
        or type == "double" \
        or type == "float" \
        or type == "int" \
        or type == "long" or type.startswith("long ") \
        or type == "short" or type.startswith("short ") \
        or type == "signed" or type.startswith("signed ") \
        or type == "unsigned" or type.startswith("unsigned ")


def isStringType(d, typeobj):
    type = str(typeobj)
    return type == d.ns + "QString" \
        or type == d.ns + "QByteArray" \
        or type == "std::string" \
        or type == "std::wstring" \
        or type == "wstring"

def warn(message):
    if True or verbosity > 0:
        print "XXX: %s\n" % message.encode("latin1")
    pass

def check(exp):
    if not exp:
        raise RuntimeError("Check failed")

def checkRef(ref):
    count = ref["_q_value"]
    check(count > 0)
    check(count < 1000000) # assume there aren't a million references to any object

#def couldBePointer(p, align):
#    type = lookupType("unsigned int")
#    ptr = gdb.Value(p).cast(type)
#    d = int(str(ptr))
#    warn("CHECKING : %s %d " % (p, ((d & 3) == 0 and (d > 1000 or d == 0))))
#    return (d & (align - 1)) and (d > 1000 or d == 0)


def checkAccess(p, align = 1):
    return p.dereference()

def checkContents(p, expected, align = 1):
    if int(p.dereference()) != expected:
        raise RuntimeError("Contents check failed")

def checkPointer(p, align = 1):
    if not isNull(p):
        p.dereference()


def isNull(p):
    # The following can cause evaluation to abort with "UnicodeEncodeError"
    # for invalid char *, as their "contents" is being examined
    #s = str(p)
    #return s == "0x0" or s.startswith("0x0 ")
    return p.cast(lookupType("void").pointer()) == 0

movableTypes = set([
    "QBrush", "QBitArray", "QByteArray",
    "QCustomTypeInfo", "QChar",
    "QDate", "QDateTime",
    "QFileInfo", "QFixed", "QFixedPoint", "QFixedSize",
    "QHashDummyValue",
    "QIcon", "QImage",
    "QLine", "QLineF", "QLatin1Char", "QLocal",
    "QMatrix", "QModelIndex",
    "QPoint", "QPointF", "QPen", "QPersistentModelIndex",
    "QResourceRoot", "QRect", "QRectF", "QRegExp",
    "QSize", "QSizeF", "QString",
    "QTime", "QTextBlock",
    "QUrl",
    "QVariant",
    "QXmlStreamAttribute", "QXmlStreamNamespaceDeclaration",
    "QXmlStreamNotationDeclaration", "QXmlStreamEntityDeclaration"])


def stripClassTag(type):
    if type.startswith("class "):
        return type[6:]
    elif type.startswith("struct "):
        return type[7:]
    return type

def checkPointerRange(p, n):
    for i in xrange(n):
        checkPointer(p)
        ++p

def call(value, func):
    #warn("CALL: %s -> %s" % (value, func))
    type = stripClassTag(str(value.type))
    if type.find(":") >= 0:
        type = "'" + type + "'"
    exp = "((%s*)%s)->%s" % (type, value.address, func)
    #warn("CALL: %s" % exp)
    result = None
    try:
        result = parseAndEvaluate(exp)
    except:
        pass
    #warn("  -> %s" % result)
    return result

def makeValue(type, init):
    type = stripClassTag(type)
    if type.find(":") >= 0:
        type = "'" + type + "'"
    gdb.execute("set $d = (%s*)malloc(sizeof(%s))" % (type, type))
    gdb.execute("set *$d = {%s}" % init)
    value = parseAndEvaluate("$d").dereference()
    #warn("  TYPE: %s" % value.type)
    #warn("  ADDR: %s" % value.address)
    #warn("  VALUE: %s" % value)
    return value

def makeExpression(value):
    type = stripClassTag(str(value.type))
    if type.find(":") >= 0:
        type = "'" + type + "'"
    #warn("  TYPE: %s" % type)
    #exp = "(*(%s*)(&%s))" % (type, value.address)
    exp = "(*(%s*)(%s))" % (type, value.address)
    #warn("  EXP: %s" % exp)
    return exp

def qtNamespace():
    try:
        type = str(parseAndEvaluate("&QString::null").type.target().unqualified())
        return type[0:len(type) - len("QString::null")]
    except RuntimeError:
        return ""
    except AttributeError:
        # Happens for none-Qt applications
        return ""

def findFirstZero(p, max):
    for i in xrange(max):
        if p.dereference() == 0:
            return i
        p = p + 1
    return -1


def extractCharArray(p, maxsize):
    t = lookupType("unsigned char").pointer()
    p = p.cast(t)
    i = findFirstZero(p, maxsize)
    limit = select(i < 0, maxsize, i)
    s = ""
    for i in xrange(limit):
        s += "%c" % int(p.dereference())
        p += 1
    if i == maxsize:
        s += "..."
    return s

def extractByteArray(value):
    d_ptr = value['d'].dereference()
    data = d_ptr['data']
    size = d_ptr['size']
    alloc = d_ptr['alloc']
    check(0 <= size and size <= alloc and alloc <= 100*1000*1000)
    checkRef(d_ptr["ref"])
    if size > 0:
        checkAccess(data, 4)
        checkAccess(data + size) == 0
    return extractCharArray(data, 100)

def encodeCharArray(p, maxsize, size = -1):
    t = lookupType("unsigned char").pointer()
    p = p.cast(t)
    if size == -1:
        i = findFirstZero(p, maxsize)
    else:
        i = size
    limit = select(i < 0, maxsize, i)
    s = ""
    for i in xrange(limit):
        s += "%02x" % int(p.dereference())
        p += 1
    if i == maxsize:
        s += "2e2e2e"
    return s

def encodeChar2Array(p, maxsize):
    t = lookupType("unsigned short").pointer()
    p = p.cast(t)
    i = findFirstZero(p, maxsize)
    limit = select(i < 0, maxsize, i)
    s = ""
    for i in xrange(limit):
        s += "%04x" % int(p.dereference())
        p += 1
    if i == maxsize:
        s += "2e002e002e00"
    return s

def encodeChar4Array(p, maxsize):
    t = lookupType("unsigned int").pointer()
    p = p.cast(t)
    i = findFirstZero(p, maxsize)
    limit = select(i < 0, maxsize, i)
    s = ""
    for i in xrange(limit):
        s += "%08x" % int(p.dereference())
        p += 1
    if i == maxsize:
        s += "2e0000002e0000002e000000"
    return s

def encodeByteArray(value):
    d_ptr = value['d'].dereference()
    data = d_ptr['data']
    size = d_ptr['size']
    alloc = d_ptr['alloc']
    check(0 <= size and size <= alloc and alloc <= 100*1000*1000)
    checkRef(d_ptr["ref"])
    if size > 0:
        checkAccess(data, 4)
        checkAccess(data + size) == 0
    return encodeCharArray(data, size)

def encodeString(value):
    d_ptr = value['d'].dereference()
    data = d_ptr['data']
    size = d_ptr['size']
    alloc = d_ptr['alloc']
    check(0 <= size and size <= alloc and alloc <= 100*1000*1000)
    if size > 0:
        checkAccess(data, 4)
        checkAccess(data + size) == 0
    checkRef(d_ptr["ref"])
    p = gdb.Value(d_ptr["data"])
    s = ""
    for i in xrange(size):
        val = int(p.dereference())
        s += "%02x" % (val % 256)
        s += "%02x" % (val / 256)
        p += 1
    return s

def stripTypedefs(typeobj):
    type = typeobj
    while type.code == gdb.TYPE_CODE_TYPEDEF:
        type = type.strip_typedefs().unqualified()
    return type

<<<<<<< HEAD

=======
>>>>>>> 21b211fe
#######################################################################
#
# Item
#
#######################################################################

class Item:
    def __init__(self, value, parentiname, iname = None, name = None):
        self.value = value
        if iname is None:
            self.iname = parentiname
        else:
            self.iname = "%s.%s" % (parentiname, iname)
        self.name = name


#######################################################################
#
# SetupCommand
#
#######################################################################

# This is a mapping from 'type name' to 'display alternatives'.

qqDumpers = {}
qqFormats = {}


class SetupCommand(gdb.Command):
    """Setup Creator Pretty Printing"""

    def __init__(self):
        super(SetupCommand, self).__init__("bbsetup", gdb.COMMAND_OBSCURE)

    def invoke(self, args, from_tty):
        module = sys.modules[__name__]
        for key, value in module.__dict__.items():
            if key.startswith("qdump__"):
                name = key[7:]
                qqDumpers[name] = value
                qqFormats[name] = qqFormats.get(name, "");
            elif key.startswith("qform__"):
                name = key[7:]
                formats = ""
                try:
                    formats = value()
                except:
                    pass
                qqFormats[name] = formats
        result = "dumpers=["
        # Too early: ns = qtNamespace()
        for key, value in qqFormats.items():
            result += '{type="%s",formats="%s"},' % (key, value)
        result += ']'
        #result += '],namespace="%s"' % ns
        print(result)

SetupCommand()


#######################################################################
#
# FrameCommand
#
#######################################################################

class FrameCommand(gdb.Command):
    """Do fancy stuff."""

    def __init__(self):
        super(FrameCommand, self).__init__("bb", gdb.COMMAND_OBSCURE)

    def invoke(self, args, from_tty):
        if args.startswith("options:profile,"):
            import cProfile
            cProfile.run('bb("%s")' % args, "/tmp/bbprof")
            # Examine with:
            # import bstats
            # pstats.Stats('bbprof').sort_stats('time').print_stats()
        else:
            bb(args)

FrameCommand()

def bb(args):
    Dumper(args)


#######################################################################
#
# Step Command
#
#######################################################################


class SalCommand(gdb.Command):
    """Do fancy stuff."""

    def __init__(self):
        super(SalCommand, self).__init__("sal", gdb.COMMAND_OBSCURE)

    def invoke(self, arg, from_tty):
        (cmd, addr) = arg.split(",")
        lines = catchCliOutput("info line *" + addr)
        fromAddr = "0x0"
        toAddr = "0x0"
        for line in lines:
            pos0from = line.find(" starts at address") + 19
            pos1from = line.find(" ", pos0from)
            pos0to = line.find(" ends at", pos1from) + 9
            pos1to = line.find(" ", pos0to)
            if pos1to > 0:
                fromAddr = line[pos0from : pos1from]
                toAddr = line[pos0to : pos1to]
        gdb.execute("maint packet sal%s,%s,%s" % (cmd,fromAddr, toAddr))

SalCommand()


#######################################################################
#
# The Dumper Class
#
#######################################################################


class Dumper:
    def __init__(self, args):
        self.output = ""
        self.currentChildType = ""
        self.currentChildNumChild = -1
        self.currentMaxNumChilds = -1
        self.currentNumChilds = -1
        self.currentValue = None
        self.currentValuePriority = -100
        self.currentValueEncoding = None
        self.currentType = None
        self.currentTypePriority = -100
        self.typeformats = {}
        self.formats = {}
        self.expandedINames = ""

        options = []
        varList = []
        watchers = ""
        resultVarName = ""

        for arg in args.split(' '):
            pos = arg.find(":") + 1
            if arg.startswith("options:"):
                options = arg[pos:].split(",")
            elif arg.startswith("vars:"):
                if len(arg[pos:]) > 0:
                    varList = arg[pos:].split(",")
            elif arg.startswith("resultvarname:"):
                resultVarName = arg[pos:]
            elif arg.startswith("expanded:"):
                self.expandedINames = set(arg[pos:].split(","))
            elif arg.startswith("typeformats:"):
                for f in arg[pos:].split(","):
                    pos = f.find("=")
                    if pos != -1:
                        type = base64.b16decode(f[0:pos], True)
                        self.typeformats[type] = int(f[pos+1:])
            elif arg.startswith("formats:"):
                for f in arg[pos:].split(","):
                    pos = f.find("=")
                    if pos != -1:
                        self.formats[f[0:pos]] = int(f[pos+1:])
            elif arg.startswith("watchers:"):
                watchers = base64.b16decode(arg[pos:], True)

        self.useFancy = "fancy" in options
        self.passExceptions = "pe" in options
        self.autoDerefPointers = "autoderef" in options
        self.ns = qtNamespace()

        #warn("NAMESPACE: '%s'" % self.ns)
        #warn("VARIABLES: %s" % varList)
        #warn("EXPANDED INAMES: %s" % self.expandedINames)
        module = sys.modules[__name__]

        #
        # Locals
        #
        locals = listOfLocals(varList);
        if "nolocals" in options:
            locals = []

        # Take care of the return value of the last function call.
        if len(resultVarName) > 0:
            try:
                value = parseAndEvaluate(resultVarName)
                locals.append(Item(value, "return", resultVarName, "return"))
            except:
                # Don't bother. It's only supplementary information anyway.
                pass

        for item in locals:
          with OutputSafer(self, "", ""):
            self.anonNumber = -1
            #warn("ITEM NAME %s: " % item.name)
            try:
                #warn("ITEM VALUE %s: " % item.value)
                # Throw on funny stuff, catch below.
                # Unfortunately, this fails also with a "Unicode encoding error"
                # in testArray().
                #dummy = str(item.value)
                pass
            except:
                # Locals with failing memory access.
                # FIXME: Isn't this taken care off by the SubItem destructor?
                with SubItem(self):
                    self.put('iname="%s",' % item.iname)
                    self.put('name="%s",' % item.name)
                    self.put('addr="<not accessible>",')
                    self.put('numchild="0"');
                    self.putValue("<not accessible>")
                    self.putType(item.value.type)
                continue

            type = item.value.type
            if type.code == gdb.TYPE_CODE_PTR \
                    and item.name == "argv" and str(type) == "char **":
                # Special handling for char** argv.
                n = 0
                p = item.value
                # p is 0 for "optimized out" cases.
                if not isNull(p):
                    while not isNull(p.dereference()) and n <= 100:
                        p += 1
                        n += 1

                with SubItem(self):
                    self.put('iname="%s",' % item.iname)
                    self.putName(item.name)
                    self.putItemCount(select(n <= 100, n, "> 100"))
                    self.putType(type)
                    self.putNumChild(n)
                    if self.isExpanded(item):
                        p = item.value
                        with Children(self, n):
                            for i in xrange(n):
                                value = p.dereference()
                                self.putItem(Item(value, item.iname, i, None))
                                p += 1
                            if n > 100:
                                self.putEllipsis()

            else:
                # A "normal" local variable or parameter.
                try:
                   addr = cleanAddress(item.value.address)
                   with SubItem(self):
                       self.put('iname="%s",' % item.iname)
                       self.put('addr="%s",' % addr)
                       self.putItemHelper(item)
                except AttributeError:
                    # Thrown by cleanAddress with message "'NoneType' object
                    # has no attribute 'cast'" for optimized-out values.
                    with SubItem(d):
                        self.put('iname="%s",' % item.iname)
                        self.put('name="%s",' % item.name)
                        self.put('addr="<optimized out>",')
                        self.putValue("<optimized out>")
                        self.putType(item.value.type)

        #
        # Watchers
        #
        with OutputSafer(self, ",", ""):
            if len(watchers) > 0:
                for watcher in watchers.split("##"):
                    (exp, iname) = watcher.split("#")
                    self.handleWatch(exp, iname)

        #
        # Breakpoints
        #
        #listOfBreakpoints(d)

        #print('data=[' + locals + sep + watchers + '],bkpts=[' + breakpoints + ']\n')
        print('data=[' + self.output + ']')


    def handleWatch(self, exp, iname):
        exp = str(exp)
        escapedExp = exp.replace('"', '\\"');
        #warn("HANDLING WATCH %s, INAME: '%s'" % (exp, iname))
        if exp.startswith("[") and exp.endswith("]"):
            #warn("EVAL: EXP: %s" % exp)
            with SubItem(d):
                self.put('iname="%s",', iname)
                self.put('name="%s",', escapedExp)
                self.put('exp="%s",', escapedExp)
                try:
                    list = eval(exp)
                    self.putValue("")
                    self.putType(" ")
                    self.putNumChild(len(list))
                    # This is a list of expressions to evaluate
                    with Children(self, len(list)):
                        itemNumber = 0
                        for item in list:
                            self.handleWatch(item, "%s.%d" % (iname, itemNumber))
                            itemNumber += 1
                except RuntimeError, error:
                    warn("EVAL: ERROR CAUGHT %s" % error)
                    self.putValue("<syntax error>")
                    self.putType(" ")
                    self.putNumChild(0)
                    with Children(self, 0):
                        pass
            return

        with SubItem(self):
            self.put('iname="%s",' % iname)
            self.put('name="%s",' % escapedExp)
            self.put('exp="%s",' % escapedExp)
            handled = False
            if exp == "<Edit>" or len(exp) == 0:
                self.putValue(" ")
                self.putType(" ")
                self.putNumChild(0)
            else:
                try:
                    value = parseAndEvaluate(exp)
                    item = Item(value, iname, None, None)
                    if not value is None:
                        self.putAddress(value.address)
                    self.putItemHelper(item)
                except RuntimeError:
                    pass


    def put(self, value):
        self.output += value

    def putField(self, name, value):
        self.put('%s="%s",' % (name, value))

    def childRange(self):
        return xrange(qmin(self.currentMaxNumChilds, self.currentNumChilds))

    # Convenience function.
    def putItemCount(self, count):
        # This needs to override the default value, so don't use 'put' directly.
        self.putValue('<%s items>' % count)

    def putEllipsis(self):
        self.put('{name="<incomplete>",value="",type="",numchild="0"},')

    def putType(self, type, priority = 0):
        # higher priority values override lower ones 
        if priority >= self.currentTypePriority:
            self.currentType = type
            self.currentTypePriority = priority

    def putAddress(self, addr):
        self.put('addr="%s",' % cleanAddress(addr))

    def putNumChild(self, numchild):
        #warn("NUM CHILD: '%s' '%s'" % (numchild, self.currentChildNumChild))
        if numchild != self.currentChildNumChild:
            self.put('numchild="%s",' % numchild)

    def putValue(self, value, encoding = None, priority = 0):
        # Higher priority values override lower ones.
        if priority >= self.currentValuePriority:
            self.currentValue = value
            self.currentValuePriority = priority
            self.currentValueEncoding = encoding

    def putPointerValue(self, value):
        # Use a lower priority
        self.putValue("0x%x" % value.dereference().cast(
            lookupType("unsigned long")), None, -1)

    def putStringValue(self, value):
        if not value is None:
            str = encodeString(value)
            self.putValue(str, Hex4EncodedLittleEndian)

    def putDisplay(self, format, value = None, cmd = None):
        self.put('editformat="%s",' % format)
        if cmd is None:
            if not value is None:
                self.put('editvalue="%s",' % value)
        else:
            self.put('editvalue="%s|%s",' % (cmd, value))

    def putByteArrayValue(self, value):
        str = encodeByteArray(value)
        self.putValue(str, Hex2EncodedLatin1)

    def putName(self, name):
        self.put('name="%s",' % name)

    def isExpanded(self, item):
        #warn("IS EXPANDED: %s in %s" % (item.iname, self.expandedINames))
        if item.iname is None:
            raise "Illegal iname 'None'"
        if item.iname.startswith("None"):
            raise "Illegal iname '%s'" % item.iname
        #warn("   --> %s" % (item.iname in self.expandedINames))
        return item.iname in self.expandedINames

    def isExpandedIName(self, iname):
        return iname in self.expandedINames

    def stripNamespaceFromType(self, typeobj):
        # This breaks for dumpers type names containing '__star'.
        # But this should not happen as identifiers containing two
        # subsequent underscores are reserved for the implemention.
        if typeobj.code == gdb.TYPE_CODE_PTR:
            return self.stripNamespaceFromType(typeobj.target()) + "__star"
        type = stripClassTag(str(typeobj))
        if len(self.ns) > 0 and type.startswith(self.ns):
            type = type[len(self.ns):]
        pos = type.find("<")
        # FIXME: make it recognize  foo<A>::bar<B>::iterator?
        while pos != -1:
            pos1 = type.rfind(">", pos)
            type = type[0:pos] + type[pos1+1:]
            pos = type.find("<")
        return type

    def isMovableType(self, type):
        if type.code == gdb.TYPE_CODE_PTR:
            return True
        if isSimpleType(type):
            return True
        return self.stripNamespaceFromType(type) in movableTypes

    def putIntItem(self, name, value):
        with SubItem(self):
            self.putName(name)
            self.putValue(value)
            self.putType("int")
            self.putNumChild(0)

    def putBoolItem(self, name, value):
        with SubItem(self):
            self.putName(name)
            self.putValue(value)
            self.putType("bool")
            self.putNumChild(0)

    def itemFormat(self, item):
        format = self.formats.get(item.iname)
        if format is None:
            format = self.typeformats.get(stripClassTag(str(item.value.type)))
        return format

    def putItem(self, item):
        with SubItem(self):
            self.putItemHelper(item)

    def putCallItem(self, name, item, func):
        result = call(item.value, func)
        self.putItem(Item(result, item.iname, name, name))

    def putItemHelper(self, item):
        name = getattr(item, "name", None)
        if not name is None:
            self.putName(name)

        if item.value is None:
            # Happens for non-available watchers in gdb versions that
            # need to use gdb.execute instead of gdb.parse_and_eval
            self.putValue("<not available>")
            self.putType("<unknown>")
            self.putNumChild(0)
            return

        # FIXME: Gui shows references stripped?
        #warn(" ");
        #warn("REAL INAME: %s " % item.iname)
        #warn("REAL NAME: %s " % name)
        #warn("REAL TYPE: %s " % item.value.type)
        #warn("REAL CODE: %s " % item.value.type.code)
        #warn("REAL VALUE: %s " % item.value)
        #try:
        #    warn("REAL VALUE: %s " % item.value)
        #except:
        #    #UnicodeEncodeError:
        #    warn("REAL VALUE: <unprintable>")

        value = item.value
        type = value.type
        format = self.itemFormat(item)

        if type.code == gdb.TYPE_CODE_REF:
            try:
                # This throws "RuntimeError: Attempt to dereference a
                # generic pointer." with MinGW's gcc 4.5 when it "identifies"
                # a "QWidget &" as "void &".
                type = type.target()
                value = value.cast(type)
            except RuntimeError:
                value = item.value
                type = value.type

<<<<<<< HEAD
        typedefStrippedType = stripTypedefs(type)
        nsStrippedType = self.stripNamespaceFromType(typedefStrippedType)\
            .replace("::", "__")

        #warn(" STRIPPED: %s" % nsStrippedType)
        #warn(" DUMPERS: %s" % (nsStrippedType in qqDumpers))
=======
        if type.code == gdb.TYPE_CODE_TYPEDEF:
            type = type.target()

        typedefStrippedType = stripTypedefs(type);
        nsStrippedType = self.stripNamespaceFromType(
            typedefStrippedType).replace("::", "__")

        #warn(" STRIPPED: %s" % nsStrippedType)
        #warn(" DUMPERS: %s" % self.dumpers)
        #warn(" DUMPERS: %s" % (nsStrippedType in self.dumpers))
>>>>>>> 21b211fe

        if isSimpleType(typedefStrippedType):
            #warn("IS SIMPLE: %s " % type)
            #self.putAddress(value.address)
            self.putType(item.value.type)
            self.putValue(value)
            self.putNumChild(0)

<<<<<<< HEAD
        elif self.useFancy \
                and ((format is None) or (format >= 1)) \
                and (nsStrippedType in qqDumpers):
=======
        elif nsStrippedType in self.dumpers:
>>>>>>> 21b211fe
            #warn("IS DUMPABLE: %s " % type)
            #self.putAddress(value.address)
            self.putType(item.value.type)
<<<<<<< HEAD
            qqDumpers[nsStrippedType](self, item)
=======
            self.dumpers[nsStrippedType](self, item)
>>>>>>> 21b211fe
            #warn(" RESULT: %s " % self.output)

        elif typedefStrippedType.code == gdb.TYPE_CODE_ENUM:
            #warn("GENERIC ENUM: %s" % value)
            #self.putAddress(value.address)
            self.putType(item.value.type)
            self.putValue(value)
            self.putNumChild(0)


        elif typedefStrippedType.code == gdb.TYPE_CODE_PTR:
<<<<<<< HEAD
            #warn("POINTER: %s" % format)
=======
>>>>>>> 21b211fe
            isHandled = False

            if not format is None:
                self.putAddress(value.address)
                self.putType(item.value.type)
                isHandled = True
                if format == 0:
                    # Bald pointer.
                    self.putPointerValue(value.address)
                    self.putNumChild(1)
                elif format == 1 or format == 2:
                    # Latin1 or UTF-8
                    f = select(format == 1, Hex2EncodedLatin1, Hex2EncodedUtf8)
                    self.putValue(encodeCharArray(value, 100), f)
                    self.putNumChild(0)
                elif format == 3:
                    # UTF-16.
                    self.putValue(encodeChar2Array(value, 100), Hex4EncodedBigEndian)
                    self.putNumChild(0)
                elif format == 4:
                    # UCS-4:
                    self.putValue(encodeChar4Array(value, 100), Hex8EncodedBigEndian)
                    self.putNumChild(0)

<<<<<<< HEAD
            if (not isHandled):
                anonStrippedType = str(typedefStrippedType) \
                    .replace("(anonymous namespace)", "")
                if anonStrippedType.find("(") != -1:
                    # A function pointer.
                    self.putValue(str(item.value))
                    self.putAddress(value.address)
                    self.putType(item.value.type)
                    self.putNumChild(0)
                    isHandled = True
=======
            if format == 0:
                # Bald pointer.
                self.putPointerValue(value.address)
            elif format == 1 or format == 2:
                # Latin1 or UTF-8
                f = select(format == 1, Hex2EncodedLatin1, Hex2EncodedUtf8)
                self.putValue(encodeCharArray(value, 100), f)
            elif format == 3:
                # UTF-16.
                self.putValue(encodeChar2Array(value, 100), Hex4EncodedBigEndian)
            elif format == 4:
                # UCS-4:
                self.putValue(encodeChar4Array(value, 100), Hex8EncodedBigEndian)

            anonStrippedType = str(typedefStrippedType) \
                .replace("(anonymous namespace)", "")
            if (not isHandled) and anonStrippedType.find("(") != -1:
                # A function pointer.
                self.putValue(str(item.value))
                self.putAddress(value.address)
                self.putType(item.value.type)
                self.putNumChild(0)
                isHandled = True
>>>>>>> 21b211fe

            if (not isHandled) and self.useFancy:
                if isNull(value):
                    self.putValue("0x0")
                    self.putType(item.value.type)
                    self.putNumChild(0)
                    isHandled = True

<<<<<<< HEAD
                target = stripTypedefs(type.target())
                if (not isHandled) and target.code == gdb.TYPE_CODE_VOID:
=======
                target = str(stripTypedefs(type.target()))
                if (not isHandled) and target == "void":
>>>>>>> 21b211fe
                    self.putType(item.value.type)
                    self.putValue(str(value))
                    self.putNumChild(0)
                    isHandled = True

            #warn("AUTODEREF: %s" % self.autoDerefPointers)
            #warn("IS HANDLED: %s" % isHandled)
            #warn("RES: %s" % (self.autoDerefPointers and not isHandled))
            if (not isHandled) and (self.autoDerefPointers or name == "this"):
                ## Generic pointer type.
                #warn("GENERIC AUTODEREF POINTER: %s" % value.address)
                innerType = item.value.type.target()
                self.putType(innerType)
                savedCurrentChildType = self.currentChildType
                self.currentChildType = stripClassTag(str(innerType))
                self.putItemHelper(
                    Item(item.value.dereference(), item.iname, None, None))
                self.currentChildType = savedCurrentChildType
                self.putPointerValue(value.address)
                isHandled = True

            # Fall back to plain pointer printing.
            if not isHandled:
                #warn("GENERIC PLAIN POINTER: %s" % value.type)
                self.putType(item.value.type)
                self.putAddress(value.address)
                self.putNumChild(1)
                if self.isExpanded(item):
                    with Children(self):
                        with SubItem(self):
                            self.putItemHelper(Item(item.value.dereference(),
                                item.iname, "*", "*"))
                            self.putAddress(item.value)
                self.putPointerValue(value.address)

        elif str(typedefStrippedType).startswith("<anon"):
            # Anonymous union. We need a dummy name to distinguish
            # multiple anonymous unions in the struct.
            self.putType(item.value.type)
            self.putValue("{...}")
            self.anonNumber += 1
            with Children(self, 1):
                self.listAnonymous(item, "#%d" % self.anonNumber, type)

        else:
            #warn("GENERIC STRUCT: %s" % item.value.type)
            #warn("INAME: %s " % item.iname)
            #warn("INAMES: %s " % self.expandedINames)
            #warn("EXPANDED: %s " % (item.iname in self.expandedINames))

            # Insufficient, see http://sourceware.org/bugzilla/show_bug.cgi?id=10953
            #fields = value.type.fields()
            fields = stripTypedefs(value.type).fields()

            self.putType(item.value.type)
            try:
                self.putAddress(item.value.address)
            except:
                pass
            self.putValue("{...}")

            if False:
                numfields = 0
                for field in fields:
                    bitpos = getattr(field, "bitpos", None)
                    if not bitpos is None:
                        ++numfields
            else:
                numfields = len(fields)
            self.putNumChild(numfields)

            if self.isExpanded(item):
                if value.type.code == gdb.TYPE_CODE_ARRAY:
                    baseptr = value.cast(value.type.target().pointer())
                    charptr = lookupType("unsigned char").pointer()
                    addr1 = (baseptr+1).cast(charptr)
                    addr0 = baseptr.cast(charptr)
<<<<<<< HEAD
                    self.put('addrbase="%s",' % cleanAddress(addr0))
                    self.put('addrstep="%s",' % (addr1 - addr0))
=======
                    self.putField("addrbase" % cleanAddress(addr0))
                    self.putField("addrstep" % (addr1 - addr0))
>>>>>>> 21b211fe

                innerType = None
                if len(fields) == 1 and fields[0].name is None:
                    innerType = value.type.target()
                with Children(self, 1, innerType):
                    child = Item(value, item.iname, None, item.name)
                    self.putFields(child)

    def putFields(self, item, innerType = None):
            value = item.value
            fields = stripTypedefs(value.type).fields()
            baseNumber = 0
            for field in fields:
                #warn("FIELD: %s" % field)
                #warn("  BITSIZE: %s" % field.bitsize)
                #warn("  ARTIFICIAL: %s" % field.artificial)
                bitpos = getattr(field, "bitpos", None)
                if bitpos is None: # FIXME: Is check correct?
                    continue  # A static class member(?).

                if field.name is None:
                    innerType = value.type.target()
                    p = value.cast(innerType.pointer())
                    for i in xrange(value.type.sizeof / innerType.sizeof):
                        self.putItem(Item(p.dereference(), item.iname, i, None))
                        p = p + 1
                    continue

                # Ignore vtable pointers for virtual inheritance.
                if field.name.startswith("_vptr."):
                    continue

                #warn("FIELD NAME: %s" % field.name)
                #warn("FIELD TYPE: %s" % field.type)
                if field.name == stripClassTag(str(field.type)):
                    # Field is base type. We cannot use field.name as part
                    # of the iname as it might contain spaces and other
                    # strange characters.
                    child = Item(value.cast(field.type),
                        item.iname, "@%d" % baseNumber, field.name)
                    baseNumber += 1
                    with SubItem(self):
                        self.put('iname="%s",' % child.iname)
                        self.putItemHelper(child)
                elif len(field.name) == 0:
                    # Anonymous union. We need a dummy name to distinguish
                    # multiple anonymous unions in the struct.
                    self.anonNumber += 1
                    self.listAnonymous(item, "#%d" % self.anonNumber,
                        field.type)
                else:
                    # Named field.
                    with SubItem(self):
                        child = Item(value[field.name],
                            item.iname, field.name, field.name)
                        self.putItemHelper(child)


    def listAnonymous(self, item, name, type):
        for field in type.fields():
            #warn("FIELD NAME: %s" % field.name)
            if len(field.name) > 0:
                value = item.value[field.name]
                child = Item(value, item.iname, field.name, field.name)
                with SubItem(self):
                    self.putAddress(value.address)
                    self.putItemHelper(child)
            else:
                # Further nested.
                self.anonNumber += 1
                name = "#%d" % self.anonNumber
                iname = "%s.%s" % (item.iname, name)
                child = Item(item.value, iname, None, name)
                with SubItem(self):
                    self.put('name="%s",', name)
                    self.putValue(" ")
                    if str(field.type).endswith("<anonymous union>"):
                        self.putType("<anonymous union>")
                    elif str(field.type).endswith("<anonymous struct>"):
                        self.putType("<anonymous struct>")
                    else:
                        self.putType(field.type)
                    with Children(self, 1):
                        self.listAnonymous(child, name, field.type)

<|MERGE_RESOLUTION|>--- conflicted
+++ resolved
@@ -761,10 +761,6 @@
         type = type.strip_typedefs().unqualified()
     return type
 
-<<<<<<< HEAD
-
-=======
->>>>>>> 21b211fe
 #######################################################################
 #
 # Item
@@ -1268,25 +1264,12 @@
                 value = item.value
                 type = value.type
 
-<<<<<<< HEAD
         typedefStrippedType = stripTypedefs(type)
         nsStrippedType = self.stripNamespaceFromType(typedefStrippedType)\
             .replace("::", "__")
 
         #warn(" STRIPPED: %s" % nsStrippedType)
         #warn(" DUMPERS: %s" % (nsStrippedType in qqDumpers))
-=======
-        if type.code == gdb.TYPE_CODE_TYPEDEF:
-            type = type.target()
-
-        typedefStrippedType = stripTypedefs(type);
-        nsStrippedType = self.stripNamespaceFromType(
-            typedefStrippedType).replace("::", "__")
-
-        #warn(" STRIPPED: %s" % nsStrippedType)
-        #warn(" DUMPERS: %s" % self.dumpers)
-        #warn(" DUMPERS: %s" % (nsStrippedType in self.dumpers))
->>>>>>> 21b211fe
 
         if isSimpleType(typedefStrippedType):
             #warn("IS SIMPLE: %s " % type)
@@ -1295,21 +1278,13 @@
             self.putValue(value)
             self.putNumChild(0)
 
-<<<<<<< HEAD
         elif self.useFancy \
                 and ((format is None) or (format >= 1)) \
                 and (nsStrippedType in qqDumpers):
-=======
-        elif nsStrippedType in self.dumpers:
->>>>>>> 21b211fe
             #warn("IS DUMPABLE: %s " % type)
             #self.putAddress(value.address)
             self.putType(item.value.type)
-<<<<<<< HEAD
             qqDumpers[nsStrippedType](self, item)
-=======
-            self.dumpers[nsStrippedType](self, item)
->>>>>>> 21b211fe
             #warn(" RESULT: %s " % self.output)
 
         elif typedefStrippedType.code == gdb.TYPE_CODE_ENUM:
@@ -1321,10 +1296,7 @@
 
 
         elif typedefStrippedType.code == gdb.TYPE_CODE_PTR:
-<<<<<<< HEAD
             #warn("POINTER: %s" % format)
-=======
->>>>>>> 21b211fe
             isHandled = False
 
             if not format is None:
@@ -1349,7 +1321,6 @@
                     self.putValue(encodeChar4Array(value, 100), Hex8EncodedBigEndian)
                     self.putNumChild(0)
 
-<<<<<<< HEAD
             if (not isHandled):
                 anonStrippedType = str(typedefStrippedType) \
                     .replace("(anonymous namespace)", "")
@@ -1360,31 +1331,6 @@
                     self.putType(item.value.type)
                     self.putNumChild(0)
                     isHandled = True
-=======
-            if format == 0:
-                # Bald pointer.
-                self.putPointerValue(value.address)
-            elif format == 1 or format == 2:
-                # Latin1 or UTF-8
-                f = select(format == 1, Hex2EncodedLatin1, Hex2EncodedUtf8)
-                self.putValue(encodeCharArray(value, 100), f)
-            elif format == 3:
-                # UTF-16.
-                self.putValue(encodeChar2Array(value, 100), Hex4EncodedBigEndian)
-            elif format == 4:
-                # UCS-4:
-                self.putValue(encodeChar4Array(value, 100), Hex8EncodedBigEndian)
-
-            anonStrippedType = str(typedefStrippedType) \
-                .replace("(anonymous namespace)", "")
-            if (not isHandled) and anonStrippedType.find("(") != -1:
-                # A function pointer.
-                self.putValue(str(item.value))
-                self.putAddress(value.address)
-                self.putType(item.value.type)
-                self.putNumChild(0)
-                isHandled = True
->>>>>>> 21b211fe
 
             if (not isHandled) and self.useFancy:
                 if isNull(value):
@@ -1393,13 +1339,8 @@
                     self.putNumChild(0)
                     isHandled = True
 
-<<<<<<< HEAD
                 target = stripTypedefs(type.target())
                 if (not isHandled) and target.code == gdb.TYPE_CODE_VOID:
-=======
-                target = str(stripTypedefs(type.target()))
-                if (not isHandled) and target == "void":
->>>>>>> 21b211fe
                     self.putType(item.value.type)
                     self.putValue(str(value))
                     self.putNumChild(0)
@@ -1477,13 +1418,8 @@
                     charptr = lookupType("unsigned char").pointer()
                     addr1 = (baseptr+1).cast(charptr)
                     addr0 = baseptr.cast(charptr)
-<<<<<<< HEAD
                     self.put('addrbase="%s",' % cleanAddress(addr0))
                     self.put('addrstep="%s",' % (addr1 - addr0))
-=======
-                    self.putField("addrbase" % cleanAddress(addr0))
-                    self.putField("addrstep" % (addr1 - addr0))
->>>>>>> 21b211fe
 
                 innerType = None
                 if len(fields) == 1 and fields[0].name is None:
