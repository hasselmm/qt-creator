--- conflicted
+++ resolved
@@ -1516,14 +1516,8 @@
 
     \list
     \o  \bold{Open Source front-end for C++ (license MIT)}, enhanced for use in
-<<<<<<< HEAD
         Qt Creator.\br
         Roberto Raggi <roberto.raggi@gmail.com>\br
-        QtCreator/src/shard/cplusplus
-=======
-        Qt Creator. \br
-        Roberto Raggi <roberto.raggi@gmail.com> \br
         QtCreator/src/shared/cplusplus
->>>>>>> f93b850d
     \endlist
 */