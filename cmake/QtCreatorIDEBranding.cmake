<<<<<<< HEAD
set(IDE_VERSION "4.15.82")                            # The IDE version.
set(IDE_VERSION_COMPAT "4.15.82")                     # The IDE Compatibility version.
set(IDE_VERSION_DISPLAY "4.16.0-beta1")                 # The IDE display version.
set(IDE_COPYRIGHT_YEAR "2020")                        # The IDE current copyright year.
=======
set(IDE_VERSION "4.14.82")                            # The IDE version.
set(IDE_VERSION_COMPAT "4.14.82")                     # The IDE Compatibility version.
set(IDE_VERSION_DISPLAY "4.15.0-beta1")                 # The IDE display version.
set(IDE_COPYRIGHT_YEAR "2021")                        # The IDE current copyright year.
>>>>>>> e2b05475

set(IDE_SETTINGSVARIANT "QtProject")                  # The IDE settings variation.
set(IDE_COPY_SETTINGSVARIANT "Nokia")                 # The IDE settings to initially import.
set(IDE_DISPLAY_NAME "Qt Creator")                    # The IDE display name.
set(IDE_ID "qtcreator")                               # The IDE id (no spaces, lowercase!)
set(IDE_CASED_ID "QtCreator")                         # The cased IDE id (no spaces!)
set(IDE_BUNDLE_IDENTIFIER "org.qt-project.${IDE_ID}") # The macOS application bundle identifier.

set(PROJECT_USER_FILE_EXTENSION .user)
set(IDE_DOC_FILE "qtcreator/qtcreator.qdocconf")
set(IDE_DOC_FILE_ONLINE "qtcreator/qtcreator-online.qdocconf")<|MERGE_RESOLUTION|>--- conflicted
+++ resolved
@@ -1,14 +1,7 @@
-<<<<<<< HEAD
 set(IDE_VERSION "4.15.82")                            # The IDE version.
 set(IDE_VERSION_COMPAT "4.15.82")                     # The IDE Compatibility version.
-set(IDE_VERSION_DISPLAY "4.16.0-beta1")                 # The IDE display version.
-set(IDE_COPYRIGHT_YEAR "2020")                        # The IDE current copyright year.
-=======
-set(IDE_VERSION "4.14.82")                            # The IDE version.
-set(IDE_VERSION_COMPAT "4.14.82")                     # The IDE Compatibility version.
-set(IDE_VERSION_DISPLAY "4.15.0-beta1")                 # The IDE display version.
+set(IDE_VERSION_DISPLAY "4.16.0-beta1")               # The IDE display version.
 set(IDE_COPYRIGHT_YEAR "2021")                        # The IDE current copyright year.
->>>>>>> e2b05475
 
 set(IDE_SETTINGSVARIANT "QtProject")                  # The IDE settings variation.
 set(IDE_COPY_SETTINGSVARIANT "Nokia")                 # The IDE settings to initially import.
