--- conflicted
+++ resolved
@@ -597,13 +597,8 @@
             const Name *arrowAccessOp = control()->operatorNameId(OperatorNameId::ArrowOp);
             const QList<Symbol *> candidates = resolveClass(namedTy->name(), result, _context);
 
-<<<<<<< HEAD
-            foreach (Symbol *classObject, candidates) {                
+            foreach (Symbol *classObject, candidates) {
                 const QList<LookupItem> overloads = resolveMember(arrowAccessOp, classObject->asClass(),
-=======
-            foreach (Symbol *classObject, candidates) {
-                const QList<Result> overloads = resolveMember(arrowAccessOp, classObject->asClass(),
->>>>>>> a6ca3486
                                                               namedTy->name());
 
                 foreach (const LookupItem &r, overloads) {
@@ -719,21 +714,12 @@
 
     foreach (Symbol *candidate, candidates) {
         FullySpecifiedType ty = candidate->type();
-<<<<<<< HEAD
         const Name *unqualifiedNameId = className;
-        
+
         if (const QualifiedNameId *q = className->asQualifiedNameId())
             unqualifiedNameId = q->unqualifiedNameId();
-        
+
         if (const TemplateNameId *templId = unqualifiedNameId->asTemplateNameId()) {
-=======
-        Name *unqualifiedNameId = className;
-
-        if (QualifiedNameId *q = className->asQualifiedNameId())
-            unqualifiedNameId = q->unqualifiedNameId();
-
-        if (TemplateNameId *templId = unqualifiedNameId->asTemplateNameId()) {
->>>>>>> a6ca3486
             GenTemplateInstance::Substitution subst;
 
             for (unsigned i = 0; i < templId->templateArgumentCount(); ++i) {
@@ -751,13 +737,8 @@
             GenTemplateInstance inst(_context, subst);
             ty = inst(candidate);
         }
-<<<<<<< HEAD
-        
+
         results.append(LookupItem(ty, candidate));
-=======
-
-        results.append(Result(ty, candidate));
->>>>>>> a6ca3486
     }
 
     return removeDuplicates(results);
