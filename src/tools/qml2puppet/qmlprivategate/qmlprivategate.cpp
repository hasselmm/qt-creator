--- conflicted
+++ resolved
@@ -52,87 +52,6 @@
     return QQuickDesignerSupportProperties::isPropertyBlackListed(propertyName);
 }
 
-<<<<<<< HEAD
-#if (QT_VERSION < QT_VERSION_CHECK(6, 0, 0))
-
-static void addToPropertyNameListIfNotBlackListed(
-    PropertyNameList *propertyNameList, const QQuickDesignerSupport::PropertyName &propertyName)
-{
-    if (!QQuickDesignerSupportProperties::isPropertyBlackListed(propertyName))
-        propertyNameList->append(propertyName);
-}
-
-PropertyNameList allPropertyNamesInline(QObject *object,
-                                        const PropertyName &baseName = {},
-                                        QObjectList *inspectedObjects = nullptr,
-                                        int depth = 0)
-{
-    QQuickDesignerSupport::PropertyNameList propertyNameList;
-
-    QObjectList localObjectList;
-
-    if (inspectedObjects == nullptr)
-        inspectedObjects = &localObjectList;
-
-    if (depth > 2)
-        return propertyNameList;
-
-    if (!inspectedObjects->contains(object))
-        inspectedObjects->append(object);
-
-    const QMetaObject *metaObject = object->metaObject();
-
-    QStringList deferredPropertyNames;
-    const int namesIndex = metaObject->indexOfClassInfo("DeferredPropertyNames");
-    if (namesIndex != -1) {
-        QMetaClassInfo classInfo = metaObject->classInfo(namesIndex);
-        deferredPropertyNames = QString::fromUtf8(classInfo.value()).split(QLatin1Char(','));
-    }
-
-    for (int index = 0; index < metaObject->propertyCount(); ++index) {
-        QMetaProperty metaProperty = metaObject->property(index);
-        QQmlProperty declarativeProperty(object, QString::fromUtf8(metaProperty.name()));
-        if (declarativeProperty.isValid()
-            && declarativeProperty.propertyTypeCategory() == QQmlProperty::Object) {
-            if (declarativeProperty.name() != QLatin1String("parent")
-                && !deferredPropertyNames.contains(declarativeProperty.name())) {
-                QObject *childObject = QQmlMetaType::toQObject(declarativeProperty.read());
-                if (childObject)
-                    propertyNameList.append(
-                        allPropertyNamesInline(childObject,
-                                               baseName
-                                                   + QQuickDesignerSupport::PropertyName(
-                                                       metaProperty.name())
-                                                   + '.',
-                                               inspectedObjects,
-                                               depth + 1));
-            }
-        } else if (QQmlGadgetPtrWrapper *valueType = QQmlGadgetPtrWrapper::instance(
-                       qmlEngine(object), metaProperty.typeId())) {
-            valueType->setValue(metaProperty.read(object));
-            propertyNameList.append(baseName
-                                    + QQuickDesignerSupport::PropertyName(metaProperty.name()));
-            propertyNameList.append(
-                allPropertyNamesInline(valueType,
-                                       baseName
-                                           + QQuickDesignerSupport::PropertyName(metaProperty.name())
-                                           + '.',
-                                       inspectedObjects,
-                                       depth + 1));
-        } else {
-            addToPropertyNameListIfNotBlackListed(&propertyNameList,
-                                                  baseName
-                                                      + QQuickDesignerSupport::PropertyName(
-                                                          metaProperty.name()));
-        }
-    }
-
-    return propertyNameList;
-}
-#endif
-
-=======
->>>>>>> 3473d9d3
 PropertyNameList allPropertyNames(QObject *object)
 {
     return QQuickDesignerSupportProperties::allPropertyNames(object);
