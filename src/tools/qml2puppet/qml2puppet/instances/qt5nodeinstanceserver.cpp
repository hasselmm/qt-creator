--- conflicted
+++ resolved
@@ -52,14 +52,6 @@
 #endif
 #endif
 
-#if QT_VERSION >= QT_VERSION_CHECK(6, 5, 1)
-#include <QDir>
-#include <QFile>
-#include <QQuickGraphicsConfiguration>
-#include <QStandardPaths>
-#include <QTimer>
-#endif
-
 namespace QmlDesigner {
 
 Qt5NodeInstanceServer::Qt5NodeInstanceServer(NodeInstanceClientInterface *nodeInstanceClient)
@@ -157,11 +149,7 @@
     setupInstances(command);
     resizeCanvasToRootItem();
 
-<<<<<<< HEAD
-#if QT_VERSION >= QT_VERSION_CHECK(6, 5, 1)
-=======
 #ifdef USE_PIPELINE_CACHE
->>>>>>> 3473d9d3
     if (!m_pipelineCacheLocation.isEmpty()) {
         QString fileId = command.fileUrl.toLocalFile();
         fileId.remove(':');
@@ -172,13 +160,10 @@
         QFile cacheFile(m_pipelineCacheFile);
         if (cacheFile.open(QIODevice::ReadOnly))
             m_pipelineCacheData = cacheFile.readAll();
-<<<<<<< HEAD
-=======
 
 #ifdef USE_SHADER_CACHE
         m_shaderCacheFile = m_pipelineCacheFile + ".qsbc";
 #endif
->>>>>>> 3473d9d3
     }
 #endif
 }
@@ -211,11 +196,7 @@
 
 void Qt5NodeInstanceServer::savePipelineCacheData()
 {
-<<<<<<< HEAD
-#if QT_VERSION >= QT_VERSION_CHECK(6, 5, 1)
-=======
 #ifdef USE_PIPELINE_CACHE
->>>>>>> 3473d9d3
     if (!m_viewData.rhi)
         return;
 
@@ -241,12 +222,6 @@
             // Cache file can grow indefinitely, so let's just purge it every so often.
             // The count is stored as the last char in the data.
             char count = m_pipelineCacheData[m_pipelineCacheData.size() - 1];
-<<<<<<< HEAD
-            if (count > 25)
-                cacheFile.remove();
-            else if (cacheFile.open(QIODevice::WriteOnly | QIODevice::Truncate))
-                cacheFile.write(m_pipelineCacheData);
-=======
             const char maxCount = 25;
             if (count > maxCount)
                 cacheFile.remove();
@@ -265,7 +240,6 @@
                 }
             }
 #endif
->>>>>>> 3473d9d3
         });
     }
 #endif
@@ -273,11 +247,7 @@
 
 void Qt5NodeInstanceServer::setPipelineCacheConfig([[maybe_unused]] QQuickWindow *w)
 {
-<<<<<<< HEAD
-#if QT_VERSION >= QT_VERSION_CHECK(6, 5, 1)
-=======
 #ifdef USE_PIPELINE_CACHE
->>>>>>> 3473d9d3
     // This dummy file is not actually used for cache as we manage cache save/load ourselves,
     // but some file needs to be set to enable pipeline caching
     const QString cachePath = QStandardPaths::writableLocation(QStandardPaths::CacheLocation);
@@ -289,8 +259,6 @@
     config.setPipelineCacheSaveFile(dummyCache);
     config.setAutomaticPipelineCache(false);
     w->setGraphicsConfiguration(config);
-<<<<<<< HEAD
-=======
 
 #ifdef USE_SHADER_CACHE
     QtQuick3DEditorHelpers::ShaderCache::setAutomaticDiskCache(false);
@@ -308,7 +276,6 @@
     auto context = wa ? wa->rci().get() : nullptr;
     if (context && context->shaderCache())
         context->shaderCache()->persistentShaderBakingCache().load(m_shaderCacheFile);
->>>>>>> 3473d9d3
 #endif
 }
 
@@ -327,11 +294,7 @@
             qWarning() << __FUNCTION__ << "Rhi is null";
             return false;
         }
-<<<<<<< HEAD
-#if QT_VERSION >= QT_VERSION_CHECK(6, 5, 1)
-=======
 #ifdef USE_PIPELINE_CACHE
->>>>>>> 3473d9d3
         if (!m_pipelineCacheData.isEmpty())
             viewData.rhi->setPipelineCacheData(m_pipelineCacheData.left(m_pipelineCacheData.size() - 1));
 #endif
