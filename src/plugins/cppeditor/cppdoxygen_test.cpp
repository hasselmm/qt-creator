/****************************************************************************
**
<<<<<<< HEAD
** Copyright (C) 2015 Digia Plc and/or its subsidiary(-ies).
** Contact: http://www.qt-project.org/legal
=======
** Copyright (C) 2015 The Qt Company Ltd.
** Contact: http://www.qt.io/licensing
>>>>>>> 3c850586
**
** This file is part of Qt Creator.
**
** Commercial License Usage
** Licensees holding valid commercial Qt licenses may use this file in
** accordance with the commercial license agreement provided with the
** Software or, alternatively, in accordance with the terms contained in
** a written agreement between you and The Qt Company.  For licensing terms and
** conditions see http://www.qt.io/terms-conditions.  For further information
** use the contact form at http://www.qt.io/contact-us.
**
** GNU Lesser General Public License Usage
** Alternatively, this file may be used under the terms of the GNU Lesser
** General Public License version 2.1 or version 3 as published by the Free
** Software Foundation and appearing in the file LICENSE.LGPLv21 and
** LICENSE.LGPLv3 included in the packaging of this file.  Please review the
** following information to ensure the GNU Lesser General Public License
** requirements will be met: https://www.gnu.org/licenses/lgpl.html and
** http://www.gnu.org/licenses/old-licenses/lgpl-2.1.html.
**
** In addition, as a special exception, The Qt Company gives you certain additional
** rights.  These rights are described in The Qt Company LGPL Exception
** version 1.1, included in the file LGPL_EXCEPTION.txt in this package.
**
****************************************************************************/

#include "cppdoxygen_test.h"

#include "cppeditortestcase.h"

#include <cpptools/cpptoolssettings.h>

#include <QCoreApplication>
#include <QDebug>
#include <QDir>
#include <QKeyEvent>
#include <QtTest>

namespace { typedef QByteArray _; }

namespace CppEditor {
namespace Internal {
namespace Tests {

void DoxygenTest::initTestCase()
{
    verifyCleanState();
}

void DoxygenTest::cleanTestCase()
{
    verifyCleanState();
}

void DoxygenTest::cleanup()
{
    if (oldSettings)
        CppTools::CppToolsSettings::instance()->setCommentsSettings(*oldSettings);
    QVERIFY(Core::EditorManager::closeAllEditors(false));
    QVERIFY(TestCase::garbageCollectGlobalSnapshot());
}

void DoxygenTest::testBasic_data()
{
    QTest::addColumn<QByteArray>("given");
    QTest::addColumn<QByteArray>("expected");

    QTest::newRow("qt_style") << _(
        "bool preventFolding;\n"
        "/*!|\n"
        "int a;\n"
        ) << _(
        "bool preventFolding;\n"
        "/*!\n"
        " * \\brief a\n"
        " */\n"
        "int a;\n"
    );

    QTest::newRow("qt_style_continuation") << _(
        "bool preventFolding;\n"
        "/*!\n"
        " * \\brief a|\n"
        " */\n"
        "int a;\n"
        ) << _(
        "bool preventFolding;\n"
        "/*!\n"
        " * \\brief a\n"
        " * \n"
        " */\n"
        "int a;\n"
    );

    QTest::newRow("java_style") << _(
        "bool preventFolding;\n"
        "/**|\n"
        "int a;\n"
        ) << _(
        "bool preventFolding;\n"
        "/**\n"
        " * @brief a\n"
        " */\n"
        "int a;\n"
    );

    QTest::newRow("java_style_continuation") << _(
        "bool preventFolding;\n"
        "/**\n"
        " * @brief a|\n"
        " */\n"
        "int a;\n"
        ) << _(
        "bool preventFolding;\n"
        "/**\n"
        " * @brief a\n"
        " * \n"
        " */\n"
        "int a;\n"
    );

    QTest::newRow("cpp_styleA") << _(
         "bool preventFolding;\n"
         "///|\n"
         "int a;\n"
        ) << _(
         "bool preventFolding;\n"
         "///\n"
         "/// \\brief a\n"
         "///\n"
         "int a;\n"
    );

    QTest::newRow("cpp_styleB") << _(
         "bool preventFolding;\n"
         "//!|\n"
         "int a;\n"
        ) << _(
         "bool preventFolding;\n"
         "//!\n"
         "//! \\brief a\n"
         "//!\n"
         "int a;\n"
    );

    QTest::newRow("cpp_styleA_continuation") << _(
         "bool preventFolding;\n"
         "///\n"
         "/// \\brief a|\n"
         "///\n"
         "int a;\n"
        ) << _(
         "bool preventFolding;\n"
         "///\n"
         "/// \\brief a\n"
         "/// \n"
         "///\n"
         "int a;\n"
     );

    /// test cpp style doxygen comment when inside a indented scope
    QTest::newRow("cpp_styleA_indented") << _(
         "    bool preventFolding;\n"
         "    ///|\n"
         "    int a;\n"
        ) << _(
         "    bool preventFolding;\n"
         "    ///\n"
         "    /// \\brief a\n"
         "    ///\n"
         "    int a;\n"
    );

    /// test cpp style doxygen comment continuation when inside a indented scope
    QTest::newRow("cpp_styleA_indented_continuation") << _(
         "    bool preventFolding;\n"
         "    ///\n"
         "    /// \\brief a|\n"
         "    ///\n"
         "    int a;\n"
        ) << _(
         "    bool preventFolding;\n"
         "    ///\n"
         "    /// \\brief a\n"
         "    /// \n"
         "    ///\n"
         "    int a;\n"
    );

    QTest::newRow("cpp_styleA_corner_case") << _(
          "bool preventFolding;\n"
          "///\n"
          "void d(); ///|\n"
        ) << _(
            "bool preventFolding;\n"
            "///\n"
            "void d(); ///\n"
            "\n"
    );

    QTest::newRow("noContinuationForExpressionAndComment1") << _(
          "bool preventFolding;\n"
          "*foo //|\n"
        ) << _(
          "bool preventFolding;\n"
          "*foo //\n"
          "\n"
    );

    QTest::newRow("noContinuationForExpressionAndComment2") << _(
          "bool preventFolding;\n"
          "*foo /*|\n"
        ) << _(
          "bool preventFolding;\n"
          "*foo /*\n"
          "       \n"
    );
}

void DoxygenTest::testBasic()
{
    QFETCH(QByteArray, given);
    QFETCH(QByteArray, expected);
    runTest(given, expected);
}

void DoxygenTest::testNoLeadingAsterisks_data()
{
    QTest::addColumn<QByteArray>("given");
    QTest::addColumn<QByteArray>("expected");

    QTest::newRow("cpp_style_no_astrix") << _(
            "/* asdf asdf|\n"
        ) << _(
            "/* asdf asdf\n"
            "   \n"
    );
}

void DoxygenTest::testNoLeadingAsterisks()
{
    QFETCH(QByteArray, given);
    QFETCH(QByteArray, expected);

    CppTools::CommentsSettings injection;
    injection.m_enableDoxygen = true;
    injection.m_leadingAsterisks = false;

    runTest(given, expected, &injection);
}

void DoxygenTest::verifyCleanState() const
{
    QVERIFY(CppTools::Tests::VerifyCleanCppModelManager::isClean());
    QVERIFY(Core::DocumentModel::openedDocuments().isEmpty());
    QVERIFY(Core::EditorManager::visibleEditors().isEmpty());
}

/// The '|' in the input denotes the cursor position.
void DoxygenTest::runTest(const QByteArray &original, const QByteArray &expected,
                              CppTools::CommentsSettings *settings)
{
    // Write files to disk
    CppTools::Tests::TemporaryDir temporaryDir;
    QVERIFY(temporaryDir.isValid());
    TestDocument testDocument("file.cpp", original, '|');
    QVERIFY(testDocument.hasCursorMarker());
    testDocument.m_source.remove(testDocument.m_cursorPosition, 1);
    testDocument.setBaseDirectory(temporaryDir.path());
    QVERIFY(testDocument.writeToDisk());

    // Update Code Model
    QVERIFY(TestCase::parseFiles(testDocument.filePath()));

    // Open Editor
    QVERIFY(TestCase::openCppEditor(testDocument.filePath(), &testDocument.m_editor,
                                    &testDocument.m_editorWidget));

    if (settings) {
        auto *cts = CppTools::CppToolsSettings::instance();
        oldSettings.reset(new CppTools::CommentsSettings(cts->commentsSettings()));
        cts->setCommentsSettings(*settings);
    }

    // We want to test documents that start with a comment. By default, the
    // editor will fold the very first comment it encounters, assuming
    // it is a license header. Currently unfoldAll() does not work as
    // expected (some blocks are still hidden in some test cases, so the
    // cursor movements are not as expected). For the time being, we just
    // prepend a declaration before the initial test comment.
    //    testDocument.m_editorWidget->unfoldAll();
    testDocument.m_editor->setCursorPosition(testDocument.m_cursorPosition);

    TestCase::waitForRehighlightedSemanticDocument(testDocument.m_editorWidget);

    // Send 'ENTER' key press
    QKeyEvent event(QEvent::KeyPress, Qt::Key_Enter, Qt::NoModifier);
    QCoreApplication::sendEvent(testDocument.m_editorWidget, &event);
    const QByteArray result = testDocument.m_editorWidget->document()->toPlainText().toUtf8();

    QCOMPARE(QLatin1String(result), QLatin1String(expected));

    testDocument.m_editorWidget->undo();
    const QString contentsAfterUndo = testDocument.m_editorWidget->document()->toPlainText();
    QCOMPARE(contentsAfterUndo, testDocument.m_source);
}

} // namespace Tests
} // namespace Internal
} // namespace CppEditor<|MERGE_RESOLUTION|>--- conflicted
+++ resolved
@@ -1,12 +1,7 @@
 /****************************************************************************
 **
-<<<<<<< HEAD
-** Copyright (C) 2015 Digia Plc and/or its subsidiary(-ies).
-** Contact: http://www.qt-project.org/legal
-=======
 ** Copyright (C) 2015 The Qt Company Ltd.
 ** Contact: http://www.qt.io/licensing
->>>>>>> 3c850586
 **
 ** This file is part of Qt Creator.
 **
