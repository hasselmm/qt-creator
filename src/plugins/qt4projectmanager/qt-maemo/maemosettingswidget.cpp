--- conflicted
+++ resolved
@@ -101,13 +101,8 @@
     : QWidget(parent),
       m_ui(new Ui_MaemoSettingsWidget),
       m_devConfs(MaemoDeviceConfigurations::instance().devConfigs()),
-<<<<<<< HEAD
-      m_nameValidator(new NameValidator(m_devConfs))
-=======
       m_nameValidator(new NameValidator(m_devConfs)),
-      m_keyDeployer(0),
       m_saveSettingsRequested(false)
->>>>>>> e253896b
 {
     initGui();
 }
