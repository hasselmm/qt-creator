/**************************************************************************
**
** This file is part of Qt Creator
**
** Copyright (c) 2011 Nokia Corporation and/or its subsidiary(-ies).
**
** Contact: Nokia Corporation (info@qt.nokia.com)
**
**
** GNU Lesser General Public License Usage
**
** This file may be used under the terms of the GNU Lesser General Public
** License version 2.1 as published by the Free Software Foundation and
** appearing in the file LICENSE.LGPL included in the packaging of this file.
** Please review the following information to ensure the GNU Lesser General
** Public License version 2.1 requirements will be met:
** http://www.gnu.org/licenses/old-licenses/lgpl-2.1.html.
**
** In addition, as a special exception, Nokia gives you certain additional
** rights. These rights are described in the Nokia Qt LGPL Exception
** version 1.1, included in the file LGPL_EXCEPTION.txt in this package.
**
** Other Usage
**
** Alternatively, this file may be used in accordance with the terms and
** conditions contained in a signed written agreement between you and Nokia.
**
** If you have questions regarding the use of this file, please contact
** Nokia at qt-info@nokia.com.
**
**************************************************************************/

#include "qt4maemotargetfactory.h"
#include "buildconfigurationinfo.h"
#include "qt4project.h"
#include "qt4projectmanagerconstants.h"
#include "maemoglobal.h"
#include "maemopackagecreationstep.h"
#include "maemorunconfiguration.h"
#include "qt4maemodeployconfiguration.h"
#include "qt4maemotarget.h"

#include <projectexplorer/deployconfiguration.h>
#include <projectexplorer/projectexplorerconstants.h>
#include <projectexplorer/customexecutablerunconfiguration.h>
#include <utils/qtcassert.h>

using namespace Qt4ProjectManager;
using namespace Qt4ProjectManager::Internal;
using ProjectExplorer::idFromMap;

// -------------------------------------------------------------------------
// Qt4MaemoTargetFactory
// -------------------------------------------------------------------------
Qt4MaemoTargetFactory::Qt4MaemoTargetFactory(QObject *parent) :
    Qt4BaseTargetFactory(parent)
{
    connect(QtVersionManager::instance(), SIGNAL(qtVersionsChanged(QList<int>)),
            this, SIGNAL(supportedTargetIdsChanged()));
}

Qt4MaemoTargetFactory::~Qt4MaemoTargetFactory()
{
}

bool Qt4MaemoTargetFactory::supportsTargetId(const QString &id) const
{
    return MaemoGlobal::isMaemoTargetId(id);
}

QStringList Qt4MaemoTargetFactory::supportedTargetIds(ProjectExplorer::Project *parent) const
{
    QStringList targetIds;
    if (parent && !qobject_cast<Qt4Project *>(parent))
        return targetIds;
    if (QtVersionManager::instance()->supportsTargetId(QLatin1String(Constants::MAEMO5_DEVICE_TARGET_ID)))
        targetIds << QLatin1String(Constants::MAEMO5_DEVICE_TARGET_ID);
    if (QtVersionManager::instance()->supportsTargetId(QLatin1String(Constants::HARMATTAN_DEVICE_TARGET_ID)))
        targetIds << QLatin1String(Constants::HARMATTAN_DEVICE_TARGET_ID);
    if (QtVersionManager::instance()->supportsTargetId(QLatin1String(Constants::MEEGO_DEVICE_TARGET_ID)))
        targetIds << QLatin1String(Constants::MEEGO_DEVICE_TARGET_ID);
    return targetIds;
}

QString Qt4MaemoTargetFactory::displayNameForId(const QString &id) const
{
    if (id == QLatin1String(Constants::MAEMO5_DEVICE_TARGET_ID))
        return Qt4Maemo5Target::defaultDisplayName();
    else if (id == QLatin1String(Constants::HARMATTAN_DEVICE_TARGET_ID))
        return Qt4HarmattanTarget::defaultDisplayName();
    else if (id == QLatin1String(Constants::MEEGO_DEVICE_TARGET_ID))
        return Qt4MeegoTarget::defaultDisplayName();
    return QString();
}

QIcon Qt4MaemoTargetFactory::iconForId(const QString &id) const
{
    Q_UNUSED(id)
    return QIcon(":/projectexplorer/images/MaemoDevice.png");
}

bool Qt4MaemoTargetFactory::canCreate(ProjectExplorer::Project *parent, const QString &id) const
{
    if (!qobject_cast<Qt4Project *>(parent))
        return false;
    return supportsTargetId(id);
}

bool Qt4MaemoTargetFactory::canRestore(ProjectExplorer::Project *parent, const QVariantMap &map) const
{
    return canCreate(parent, idFromMap(map));
}

ProjectExplorer::Target *Qt4MaemoTargetFactory::restore(ProjectExplorer::Project *parent, const QVariantMap &map)
{
    if (!canRestore(parent, map))
        return 0;

    const QString id = idFromMap(map);
    AbstractQt4MaemoTarget *target = 0;
    Qt4Project *qt4project = static_cast<Qt4Project *>(parent);
    if (id == QLatin1String(Constants::MAEMO5_DEVICE_TARGET_ID))
        target = new Qt4Maemo5Target(qt4project, QLatin1String("transient ID"));
    else if (id == QLatin1String(Constants::HARMATTAN_DEVICE_TARGET_ID))
        target = new Qt4HarmattanTarget(qt4project, QLatin1String("transient ID"));
    else if (id == QLatin1String(Constants::MEEGO_DEVICE_TARGET_ID))
        target = new Qt4MeegoTarget(qt4project, QLatin1String("transient ID"));
    if (target->fromMap(map))
        return target;
    delete target;
    return 0;
}

QString Qt4MaemoTargetFactory::buildNameForId(const QString &id) const
{
    if (id == QLatin1String(Constants::MAEMO5_DEVICE_TARGET_ID))
        return QLatin1String("maemo");
    else if (id == QLatin1String(Constants::HARMATTAN_DEVICE_TARGET_ID))
        return QLatin1String("harmattan");
    else if (id == QLatin1String(Constants::MEEGO_DEVICE_TARGET_ID))
        return QLatin1String("meego");
    else
        return QString();
}

QString Qt4MaemoTargetFactory::shadowBuildDirectory(const QString &profilePath, const QString &id, const QString &suffix)
{
<<<<<<< HEAD
#if defined(Q_OS_WIN)
    // No shadowbuilding for windows!
    Q_UNUSED(id);
    Q_UNUSED(suffix);
    return QFileInfo(profilePath).absolutePath();
=======
    QList<BuildConfigurationInfo> infos;
    QList<QtVersion *> knownVersions = QtVersionManager::instance()->versionsForTargetId(id, minimumQtVersion);

    foreach (QtVersion *version, knownVersions) {
        if (!version->isValid() || !version->toolChainAvailable(id))
            continue;
        QtVersion::QmakeBuildConfigs config = version->defaultBuildConfig();
#ifdef Q_OS_WIN
        QString dir = QFileInfo(proFilePath).absolutePath();
>>>>>>> da0e926a
#else
    return Qt4BaseTargetFactory::shadowBuildDirectory(profilePath, id, suffix);
#endif
}

bool Qt4MaemoTargetFactory::isMobileTarget(const QString &id)
{
    Q_UNUSED(id)
    return true;
}

bool Qt4MaemoTargetFactory::supportsShadowBuilds(const QString &id)
{
    Q_UNUSED(id);
#ifdef Q_OS_WIN
    return false;
#else
    return true;
#endif
}

ProjectExplorer::Target *Qt4MaemoTargetFactory::create(ProjectExplorer::Project *parent, const QString &id)
{
    if (!canCreate(parent, id))
        return 0;

    QList<QtVersion *> knownVersions = QtVersionManager::instance()->versionsForTargetId(id);
    if (knownVersions.isEmpty())
        return 0;

    QtVersion *qtVersion = knownVersions.first();
    QtVersion::QmakeBuildConfigs config = qtVersion->defaultBuildConfig();

    QList<BuildConfigurationInfo> infos;
    infos.append(BuildConfigurationInfo(qtVersion, config, QString(), QString()));
    infos.append(BuildConfigurationInfo(qtVersion, config ^ QtVersion::DebugBuild, QString(), QString()));

    return create(parent, id, infos);
}

ProjectExplorer::Target *Qt4MaemoTargetFactory::create(ProjectExplorer::Project *parent,
    const QString &id, const QList<BuildConfigurationInfo> &infos)
{
    if (!canCreate(parent, id))
        return 0;

    AbstractQt4MaemoTarget *target = 0;
    QStringList deployConfigIds;
    if (id == QLatin1String(Constants::MAEMO5_DEVICE_TARGET_ID)) {
        target = new Qt4Maemo5Target(static_cast<Qt4Project *>(parent), id);
        deployConfigIds << Qt4MaemoDeployConfiguration::FremantleWithPackagingId
            << Qt4MaemoDeployConfiguration::FremantleWithoutPackagingId;
    } else if (id == QLatin1String(Constants::HARMATTAN_DEVICE_TARGET_ID)) {
        target = new Qt4HarmattanTarget(static_cast<Qt4Project *>(parent), id);
        deployConfigIds << Qt4MaemoDeployConfiguration::HarmattanId;
    } else if (id == QLatin1String(Constants::MEEGO_DEVICE_TARGET_ID)) {
        target = new Qt4MeegoTarget(static_cast<Qt4Project *>(parent), id);
        deployConfigIds << Qt4MaemoDeployConfiguration::MeegoId;
    }
    Q_ASSERT(target);

    foreach (const BuildConfigurationInfo &info, infos)
        target->addQt4BuildConfiguration(msgBuildConfigurationName(info),
                                         info.version, info.buildConfig,
                                         info.additionalArguments, info.directory);

    foreach (const QString &deployConfigId, deployConfigIds) {
        target->addDeployConfiguration(target->createDeployConfiguration(deployConfigId));
    }
    target->createApplicationProFiles();
    if (target->runConfigurations().isEmpty())
        target->addRunConfiguration(new ProjectExplorer::CustomExecutableRunConfiguration(target));
    return target;
}<|MERGE_RESOLUTION|>--- conflicted
+++ resolved
@@ -145,23 +145,11 @@
 
 QString Qt4MaemoTargetFactory::shadowBuildDirectory(const QString &profilePath, const QString &id, const QString &suffix)
 {
-<<<<<<< HEAD
 #if defined(Q_OS_WIN)
     // No shadowbuilding for windows!
     Q_UNUSED(id);
     Q_UNUSED(suffix);
     return QFileInfo(profilePath).absolutePath();
-=======
-    QList<BuildConfigurationInfo> infos;
-    QList<QtVersion *> knownVersions = QtVersionManager::instance()->versionsForTargetId(id, minimumQtVersion);
-
-    foreach (QtVersion *version, knownVersions) {
-        if (!version->isValid() || !version->toolChainAvailable(id))
-            continue;
-        QtVersion::QmakeBuildConfigs config = version->defaultBuildConfig();
-#ifdef Q_OS_WIN
-        QString dir = QFileInfo(proFilePath).absolutePath();
->>>>>>> da0e926a
 #else
     return Qt4BaseTargetFactory::shadowBuildDirectory(profilePath, id, suffix);
 #endif
