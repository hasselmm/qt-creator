--- conflicted
+++ resolved
@@ -91,23 +91,6 @@
     DocumentManager::addDocument(m_includesIDocument);
     DocumentManager::addDocument(m_configIDocument);
 
-<<<<<<< HEAD
-    auto projectFilesNode = new FileNode(Utils::FileName::fromString(m_filesFileName),
-                                         FileType::Project,
-                                         /* generated = */ false);
-
-    auto projectIncludesNode = new FileNode(Utils::FileName::fromString(m_includesFileName),
-                                            FileType::Project,
-                                            /* generated = */ false);
-
-    auto projectConfigNode = new FileNode(Utils::FileName::fromString(m_configFileName),
-                                          FileType::Project,
-                                          /* generated = */ false);
-
-    rootProjectNode()->addFileNodes({ projectFilesNode, projectIncludesNode, projectConfigNode });
-
-=======
->>>>>>> a8230eb6
     projectManager()->registerProject(this);
 }
 
@@ -286,17 +269,17 @@
             return new FileNode(Utils::FileName::fromString(f), fileType, false);
         });
 
-        FileNode *projectFilesNode = new FileNode(Utils::FileName::fromString(m_filesFileName),
-                                                  ProjectFileType,
-                                                  /* generated = */ false);
-
-        FileNode *projectIncludesNode = new FileNode(Utils::FileName::fromString(m_includesFileName),
-                                                     ProjectFileType,
-                                                     /* generated = */ false);
-
-        FileNode *projectConfigNode = new FileNode(Utils::FileName::fromString(m_configFileName),
-                                                   ProjectFileType,
-                                                   /* generated = */ false);
+        auto projectFilesNode = new FileNode(Utils::FileName::fromString(m_filesFileName),
+                                             FileType::Project,
+                                             /* generated = */ false);
+
+        auto projectIncludesNode = new FileNode(Utils::FileName::fromString(m_includesFileName),
+                                                FileType::Project,
+                                                /* generated = */ false);
+
+        auto projectConfigNode = new FileNode(Utils::FileName::fromString(m_configFileName),
+                                              FileType::Project,
+                                              /* generated = */ false);
         fileNodes << projectFilesNode << projectIncludesNode << projectConfigNode;
         rootProjectNode()->buildTree(fileNodes);
     }
