--- conflicted
+++ resolved
@@ -71,13 +71,11 @@
     }.attachTo(this);
 
     setExcludedPatternsButtonsEnabled();
-<<<<<<< HEAD
-    connect(addExcludedPatternButton, &QPushButton::clicked,
-=======
     setGlobalSettingsId(Constants::TODO_SETTINGS);
-    connect(ui->addExcludedPatternButton, &QPushButton::clicked,
->>>>>>> e1b0ba24
-            this, &TodoProjectSettingsWidget::addExcludedPatternButtonClicked);
+    connect(addExcludedPatternButton,
+            &QPushButton::clicked,
+            this,
+            &TodoProjectSettingsWidget::addExcludedPatternButtonClicked);
     connect(m_removeExcludedPatternButton, &QPushButton::clicked,
             this, &TodoProjectSettingsWidget::removeExcludedPatternButtonClicked);
     connect(m_excludedPatternsList, &QListWidget::itemChanged,
