--- conflicted
+++ resolved
@@ -210,11 +210,8 @@
         setDefaultKit(k);
 
     d->m_writer = new Utils::PersistentSettingsWriter(settingsFileName(), QLatin1String("QtCreatorProfiles"));
-<<<<<<< HEAD
+    d->m_initialized = true;
     emit kitsChanged();
-=======
-    d->m_initialized = true;
->>>>>>> 6ec9dd10
 }
 
 KitManager::~KitManager()
