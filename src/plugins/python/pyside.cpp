--- conflicted
+++ resolved
@@ -86,19 +86,6 @@
 {
     QMap<QVersionNumber, Utils::FilePath> availablePySides;
 
-<<<<<<< HEAD
-    const QString hostQtTail = HostOsInfo::isMacHost() ? QString("Tools/sdktool")
-                                                       : QString("Tools/sdktool/share/qtcreator");
-
-    const std::optional<FilePath> qtInstallDir
-        = QtSupport::LinkWithQtSupport::linkedQt().tailRemoved(hostQtTail);
-    if (qtInstallDir) {
-        const FilePath qtForPythonDir = qtInstallDir->pathAppended("QtForPython");
-        for (const FilePath &versionDir : qtForPythonDir.dirEntries(QDir::Dirs | QDir::NoDotAndDotDot)) {
-            FilePath requirements = versionDir.pathAppended("requirements.txt");
-            if (requirements.exists())
-                availablePySides[QVersionNumber::fromString(versionDir.fileName())] = requirements;
-=======
     const Utils::QtcSettings *settings = Core::ICore::settings(QSettings::SystemScope);
 
     const FilePaths requirementsList
@@ -108,7 +95,6 @@
         if (requirements.exists()) {
             auto version = QVersionNumber::fromString(requirements.parentDir().fileName());
             availablePySides[version] = requirements;
->>>>>>> 182d4540
         }
     }
 
