--- conflicted
+++ resolved
@@ -87,15 +87,9 @@
 
     CommandLine cmd(compiler, {fakeIn.fileName()});
     if (languageId == ProjectExplorer::Constants::CXX_LANGUAGE_ID)
-<<<<<<< HEAD
-        cmd.addArg("--ec++");
+        cmd.addArg("--c++");
     cmd.addArg("--predef_macros");
     cmd.addArg(outpath);
-=======
-        arguments.push_back("--c++");
-    arguments.push_back("--predef_macros");
-    arguments.push_back(outpath);
->>>>>>> 6a58666f
 
     const SynchronousProcessResponse response = cpp.runBlocking(cmd);
     if (response.result != SynchronousProcessResponse::Finished
@@ -138,15 +132,9 @@
 
     CommandLine cmd(compiler, {fakeIn.fileName()});
     if (languageId == ProjectExplorer::Constants::CXX_LANGUAGE_ID)
-<<<<<<< HEAD
-        cmd.addArg("--ec++");
+        cmd.addArg("--c++");
     cmd.addArg("--preinclude");
     cmd.addArg(".");
-=======
-        arguments.push_back("--c++");
-    arguments.push_back("--preinclude");
-    arguments.push_back(".");
->>>>>>> 6a58666f
 
     // Note: Response should retutn an error, just don't check on errors.
     const SynchronousProcessResponse response = cpp.runBlocking(cmd);
