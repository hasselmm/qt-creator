/****************************************************************************
**
** Copyright (C) 2019 Denis Shienkov <denis.shienkov@gmail.com>
** Contact: https://www.qt.io/licensing/
**
** This file is part of Qt Creator.
**
** Commercial License Usage
** Licensees holding valid commercial Qt licenses may use this file in
** accordance with the commercial license agreement provided with the
** Software or, alternatively, in accordance with the terms contained in
** a written agreement between you and The Qt Company. For licensing terms
** and conditions see https://www.qt.io/terms-conditions. For further
** information use the contact form at https://www.qt.io/contact-us.
**
** GNU General Public License Usage
** Alternatively, this file may be used under the terms of the GNU
** General Public License version 3 as published by the Free Software
** Foundation with exceptions as appearing in the file LICENSE.GPL3-EXCEPT
** included in the packaging of this file. Please review the following
** information to ensure the GNU General Public License requirements will
** be met: https://www.gnu.org/licenses/gpl-3.0.html.
**
****************************************************************************/

#include "baremetalconstants.h"

#include "iarewparser.h"
#include "iarewtoolchain.h"

#include <projectexplorer/abiwidget.h>
#include <projectexplorer/projectexplorerconstants.h>
#include <projectexplorer/projectmacro.h>
#include <projectexplorer/toolchainmanager.h>

#include <utils/algorithm.h>
#include <utils/environment.h>
#include <utils/pathchooser.h>
#include <utils/qtcassert.h>
#include <utils/synchronousprocess.h>

#include <QDebug>
#include <QDir>
#include <QFile>
#include <QFileInfo>
#include <QFormLayout>
#include <QLineEdit>
#include <QPlainTextEdit>
#include <QSettings>
#include <QTemporaryFile>

using namespace ProjectExplorer;
using namespace Utils;

namespace BareMetal {
namespace Internal {

// Helpers:

static const char compilerCommandKeyC[] = "BareMetal.IarToolChain.CompilerPath";
static const char targetAbiKeyC[] = "BareMetal.IarToolChain.TargetAbi";

static bool compilerExists(const FilePath &compilerPath)
{
    const QFileInfo fi = compilerPath.toFileInfo();
    return fi.exists() && fi.isExecutable() && fi.isFile();
}

static QString cppLanguageOption(const FilePath &compiler)
{
    const QString baseName = compiler.toFileInfo().baseName();
    if (baseName == "iccarm")
        return QString("--c++");
    if (baseName == "icc8051" || baseName == "iccavr")
        return QString("--ec++");
    return {};
}

static Macros dumpPredefinedMacros(const FilePath &compiler, const Core::Id languageId,
                                   const QStringList &env)
{
    if (compiler.isEmpty() || !compiler.toFileInfo().isExecutable())
        return {};

    // IAR compiler requires an input and output files.

    QTemporaryFile fakeIn;
    if (!fakeIn.open())
        return {};
    fakeIn.close();

    const QString outpath = fakeIn.fileName() + ".tmp";

    SynchronousProcess cpp;
    cpp.setEnvironment(env);
    cpp.setTimeoutS(10);

    CommandLine cmd(compiler, {fakeIn.fileName()});
    if (languageId == ProjectExplorer::Constants::CXX_LANGUAGE_ID)
<<<<<<< HEAD
        cmd.addArg("--c++");
    cmd.addArg("--predef_macros");
    cmd.addArg(outpath);
=======
        arguments.push_back(cppLanguageOption(compiler));
    arguments.push_back("--predef_macros");
    arguments.push_back(outpath);
>>>>>>> d9e84715

    const SynchronousProcessResponse response = cpp.runBlocking(cmd);
    if (response.result != SynchronousProcessResponse::Finished
            || response.exitCode != 0) {
        qWarning() << response.exitMessage(cmd.toUserOutput(), 10);
        return {};
    }

    QByteArray output;
    QFile fakeOut(outpath);
    if (fakeOut.open(QIODevice::ReadOnly))
        output = fakeOut.readAll();
    fakeOut.remove();

    return Macro::toMacros(output);
}

static HeaderPaths dumpHeaderPaths(const FilePath &compiler, const Core::Id languageId,
                                   const QStringList &env)
{
    if (!compiler.exists())
        return {};

    // Seems, that IAR compiler has not options to show a list of system
    // include directories. But, we can use the following trick to enumerate
    // this directories. We need to specify the '--preinclude' option with
    // the wrong value (e.g. a dot). In this case the compiler fails and its
    // error output will contains a mention about the using search directories
    // in a form of tokens, like: ' searched: "<path/to/include>" '. Where are
    // the resulting paths are escaped with a quotes.

    QTemporaryFile fakeIn;
    if (!fakeIn.open())
        return {};
    fakeIn.close();

    SynchronousProcess cpp;
    cpp.setEnvironment(env);
    cpp.setTimeoutS(10);

    CommandLine cmd(compiler, {fakeIn.fileName()});
    if (languageId == ProjectExplorer::Constants::CXX_LANGUAGE_ID)
<<<<<<< HEAD
        cmd.addArg("--c++");
    cmd.addArg("--preinclude");
    cmd.addArg(".");
=======
        arguments.push_back(cppLanguageOption(compiler));
    arguments.push_back("--preinclude");
    arguments.push_back(".");
>>>>>>> d9e84715

    // Note: Response should retutn an error, just don't check on errors.
    const SynchronousProcessResponse response = cpp.runBlocking(cmd);

    HeaderPaths headerPaths;

    const QByteArray output = response.allOutput().toUtf8();
    for (auto pos = 0; pos < output.size(); ++pos) {
        const int searchIndex = output.indexOf("searched:", pos);
        if (searchIndex == -1)
            break;
        const int startQuoteIndex = output.indexOf('"', searchIndex + 1);
        if (startQuoteIndex == -1)
            break;
        const int endQuoteIndex = output.indexOf('"', startQuoteIndex + 1);
        if (endQuoteIndex == -1)
            break;

        const QByteArray candidate = output.mid(startQuoteIndex + 1,
                                                endQuoteIndex - startQuoteIndex - 1)
                .simplified();

        const QString headerPath = QFileInfo(QFile::decodeName(candidate))
                .canonicalFilePath();

        // Ignore the QtC binary directory path.
        if (headerPath != QCoreApplication::applicationDirPath())
            headerPaths.append({headerPath, HeaderPathType::BuiltIn});

        pos = endQuoteIndex + 1;
    }

    return headerPaths;
}

static Abi::Architecture guessArchitecture(const Macros &macros)
{
    for (const Macro &macro : macros) {
        if (macro.key == "__ICCARM__")
            return Abi::Architecture::ArmArchitecture;
        if (macro.key == "__ICC8051__")
            return Abi::Architecture::Mcs51Architecture;
        if (macro.key == "__ICCAVR__")
            return Abi::Architecture::AvrArchitecture;
    }
    return Abi::Architecture::UnknownArchitecture;
}

static unsigned char guessWordWidth(const Macros &macros)
{
    const Macro sizeMacro = Utils::findOrDefault(macros, [](const Macro &m) {
        return m.key == "__INT_SIZE__";
    });
    if (sizeMacro.isValid() && sizeMacro.type == MacroType::Define)
        return sizeMacro.value.toInt() * 8;
    return 0;
}

static Abi::BinaryFormat guessFormat(Abi::Architecture arch)
{
    if (arch == Abi::Architecture::ArmArchitecture)
        return Abi::BinaryFormat::ElfFormat;
    if (arch == Abi::Architecture::Mcs51Architecture
            || arch == Abi::Architecture::AvrArchitecture) {
        return Abi::BinaryFormat::UbrofFormat;
    }
    return Abi::BinaryFormat::UnknownFormat;
}

static Abi guessAbi(const Macros &macros)
{
    const auto arch = guessArchitecture(macros);
    return {arch, Abi::OS::BareMetalOS, Abi::OSFlavor::GenericFlavor,
            guessFormat(arch), guessWordWidth(macros)};
}

static QString buildDisplayName(Abi::Architecture arch, Core::Id language,
                                const QString &version)
{
    const auto archName = Abi::toString(arch);
    const auto langName = ToolChainManager::displayNameOfLanguageId(language);
    return IarToolChain::tr("IAREW %1 (%2, %3)")
            .arg(version, langName, archName);
}

// IarToolChain

IarToolChain::IarToolChain() :
    ToolChain(Constants::IAREW_TOOLCHAIN_TYPEID)
{
    setTypeDisplayName(Internal::IarToolChainFactory::tr("IAREW"));
}

void IarToolChain::setTargetAbi(const Abi &abi)
{
    if (abi == m_targetAbi)
        return;
    m_targetAbi = abi;
    toolChainUpdated();
}

Abi IarToolChain::targetAbi() const
{
    return m_targetAbi;
}

bool IarToolChain::isValid() const
{
    return true;
}

ToolChain::MacroInspectionRunner IarToolChain::createMacroInspectionRunner() const
{
    Environment env = Environment::systemEnvironment();
    addToEnvironment(env);

    const Utils::FilePath compilerCommand = m_compilerCommand;
    const Core::Id languageId = language();

    MacrosCache macrosCache = predefinedMacrosCache();

    return [env, compilerCommand,
            macrosCache,
            languageId]
            (const QStringList &flags) {
        Q_UNUSED(flags)

        const Macros macros = dumpPredefinedMacros(compilerCommand, languageId,
                                                   env.toStringList());
        const auto languageVersion = ToolChain::languageVersion(languageId, macros);
        const auto report = MacroInspectionReport{macros, languageVersion};
        macrosCache->insert({}, report);

        return report;
    };
}

Macros IarToolChain::predefinedMacros(const QStringList &cxxflags) const
{
    return createMacroInspectionRunner()(cxxflags).macros;
}

Utils::LanguageExtensions IarToolChain::languageExtensions(const QStringList &) const
{
    return LanguageExtension::None;
}

WarningFlags IarToolChain::warningFlags(const QStringList &cxxflags) const
{
    Q_UNUSED(cxxflags)
    return WarningFlags::Default;
}

ToolChain::BuiltInHeaderPathsRunner IarToolChain::createBuiltInHeaderPathsRunner(
        const Environment &) const
{
    Environment env = Environment::systemEnvironment();
    addToEnvironment(env);

    const Utils::FilePath compilerCommand = m_compilerCommand;
    const Core::Id languageId = language();

    HeaderPathsCache headerPaths = headerPathsCache();

    return [env, compilerCommand, headerPaths, languageId](const QStringList &flags,
                                                                const QString &fileName,
                                                                const QString &) {
        Q_UNUSED(flags)
        Q_UNUSED(fileName)

        const HeaderPaths paths = dumpHeaderPaths(compilerCommand, languageId, env.toStringList());
        headerPaths->insert({}, paths);

        return paths;
    };
}

HeaderPaths IarToolChain::builtInHeaderPaths(const QStringList &cxxFlags,
                                             const FilePath &fileName,
                                             const Environment &env) const
{
    return createBuiltInHeaderPathsRunner(env)(cxxFlags, fileName.toString(), "");
}

void IarToolChain::addToEnvironment(Environment &env) const
{
    if (!m_compilerCommand.isEmpty()) {
        const FilePath path = m_compilerCommand.parentDir();
        env.prependOrSetPath(path.toString());
    }
}

IOutputParser *IarToolChain::outputParser() const
{
    return new IarParser;
}

QVariantMap IarToolChain::toMap() const
{
    QVariantMap data = ToolChain::toMap();
    data.insert(compilerCommandKeyC, m_compilerCommand.toString());
    data.insert(targetAbiKeyC, m_targetAbi.toString());
    return data;
}

bool IarToolChain::fromMap(const QVariantMap &data)
{
    if (!ToolChain::fromMap(data))
        return false;
    m_compilerCommand = FilePath::fromString(data.value(compilerCommandKeyC).toString());
    m_targetAbi = Abi::fromString(data.value(targetAbiKeyC).toString());
    return true;
}

std::unique_ptr<ToolChainConfigWidget> IarToolChain::createConfigurationWidget()
{
    return std::make_unique<IarToolChainConfigWidget>(this);
}

bool IarToolChain::operator==(const ToolChain &other) const
{
    if (!ToolChain::operator==(other))
        return false;

    const auto customTc = static_cast<const IarToolChain *>(&other);
    return m_compilerCommand == customTc->m_compilerCommand
            && m_targetAbi == customTc->m_targetAbi
            ;
}

void IarToolChain::setCompilerCommand(const FilePath &file)
{
    if (file == m_compilerCommand)
        return;
    m_compilerCommand = file;
    toolChainUpdated();
}

FilePath IarToolChain::compilerCommand() const
{
    return m_compilerCommand;
}

FilePath IarToolChain::makeCommand(const Environment &env) const
{
    Q_UNUSED(env)
    return {};
}

// IarToolChainFactory

IarToolChainFactory::IarToolChainFactory()
{
    setDisplayName(tr("IAREW"));
    setSupportedToolChainType(Constants::IAREW_TOOLCHAIN_TYPEID);
    setSupportedLanguages({ProjectExplorer::Constants::C_LANGUAGE_ID,
                           ProjectExplorer::Constants::CXX_LANGUAGE_ID});
    setToolchainConstructor([] { return new IarToolChain; });
    setUserCreatable(true);
}

QList<ToolChain *> IarToolChainFactory::autoDetect(const QList<ToolChain *> &alreadyKnown)
{
    Candidates candidates;

#ifdef Q_OS_WIN

#ifdef Q_OS_WIN64
    static const char kRegistryNode[] = "HKEY_LOCAL_MACHINE\\SOFTWARE\\WOW6432Node\\IAR Systems\\Embedded Workbench";
#else
    static const char kRegistryNode[] = "HKEY_LOCAL_MACHINE\\SOFTWARE\\IAR Systems\\Embedded Workbench";
#endif

    // Dictionary for know toolchains.
    static const struct Entry {
        QString registryKey;
        QString subExePath;
    } knowToolchains[] = {
        {{"EWARM"}, {"\\arm\\bin\\iccarm.exe"}},
        {{"EWAVR"}, {"\\avr\\bin\\iccavr.exe"}},
        {{"EW8051"}, {"\\8051\\bin\\icc8051.exe"}},
    };

    QSettings registry(kRegistryNode, QSettings::NativeFormat);
    const auto oneLevelGroups = registry.childGroups();
    for (const QString &oneLevelKey : oneLevelGroups) {
        registry.beginGroup(oneLevelKey);
        const auto twoLevelGroups = registry.childGroups();
        for (const Entry &entry : knowToolchains) {
            if (twoLevelGroups.contains(entry.registryKey)) {
                registry.beginGroup(entry.registryKey);
                const auto threeLevelGroups = registry.childGroups();
                for (const QString &threeLevelKey : threeLevelGroups) {
                    registry.beginGroup(threeLevelKey);
                    QString compilerPath = registry.value("InstallPath").toString();
                    if (!compilerPath.isEmpty()) {
                        // Build full compiler path.
                        compilerPath += entry.subExePath;
                        const FilePath fn = FilePath::fromString(compilerPath);
                        if (compilerExists(fn)) {
                            // Note: threeLevelKey is a guessed toolchain version.
                            candidates.push_back({fn, threeLevelKey});
                        }
                    }
                    registry.endGroup();
                }
                registry.endGroup();
            }
        }
        registry.endGroup();
    }

#endif // Q_OS_WIN

    return autoDetectToolchains(candidates, alreadyKnown);
}

QList<ToolChain *> IarToolChainFactory::autoDetectToolchains(
        const Candidates &candidates, const QList<ToolChain *> &alreadyKnown) const
{
    QList<ToolChain *> result;

    for (const Candidate &candidate : qAsConst(candidates)) {
        const QList<ToolChain *> filtered = Utils::filtered(
                    alreadyKnown, [candidate](ToolChain *tc) {
            return tc->typeId() == Constants::IAREW_TOOLCHAIN_TYPEID
                && tc->compilerCommand() == candidate.compilerPath
                && (tc->language() == ProjectExplorer::Constants::C_LANGUAGE_ID
                    || tc->language() == ProjectExplorer::Constants::CXX_LANGUAGE_ID);
        });

        if (!filtered.isEmpty()) {
            result << filtered;
            continue;
        }

        // Create toolchains for both C and C++ languages.
        result << autoDetectToolchain(candidate, ProjectExplorer::Constants::C_LANGUAGE_ID);
        result << autoDetectToolchain(candidate, ProjectExplorer::Constants::CXX_LANGUAGE_ID);
    }

    return result;
}

QList<ToolChain *> IarToolChainFactory::autoDetectToolchain(
        const Candidate &candidate, Core::Id languageId) const
{
    const auto env = Environment::systemEnvironment();
    const Macros macros = dumpPredefinedMacros(candidate.compilerPath, languageId,
                                               env.toStringList());
    if (macros.isEmpty())
        return {};
    const Abi abi = guessAbi(macros);

    const auto tc = new IarToolChain;
    tc->setDetection(ToolChain::AutoDetection);
    tc->setLanguage(languageId);
    tc->setCompilerCommand(candidate.compilerPath);
    tc->setTargetAbi(abi);
    tc->setDisplayName(buildDisplayName(abi.architecture(), languageId,
                                        candidate.compilerVersion));

    const auto languageVersion = ToolChain::languageVersion(languageId, macros);
    tc->predefinedMacrosCache()->insert({}, {macros, languageVersion});
    return {tc};
}

// IarToolChainConfigWidget

IarToolChainConfigWidget::IarToolChainConfigWidget(IarToolChain *tc) :
    ToolChainConfigWidget(tc),
    m_compilerCommand(new PathChooser),
    m_abiWidget(new AbiWidget)
{
    m_compilerCommand->setExpectedKind(PathChooser::ExistingCommand);
    m_compilerCommand->setHistoryCompleter("PE.IAREW.Command.History");
    m_mainLayout->addRow(tr("&Compiler path:"), m_compilerCommand);
    m_mainLayout->addRow(tr("&ABI:"), m_abiWidget);

    m_abiWidget->setEnabled(false);

    addErrorLabel();
    setFromToolchain();

    connect(m_compilerCommand, &PathChooser::rawPathChanged,
            this, &IarToolChainConfigWidget::handleCompilerCommandChange);
    connect(m_abiWidget, &AbiWidget::abiChanged,
            this, &ToolChainConfigWidget::dirty);
}

void IarToolChainConfigWidget::applyImpl()
{
    if (toolChain()->isAutoDetected())
        return;

    const auto tc = static_cast<IarToolChain *>(toolChain());
    const QString displayName = tc->displayName();
    tc->setCompilerCommand(m_compilerCommand->fileName());
    tc->setTargetAbi(m_abiWidget->currentAbi());
    tc->setDisplayName(displayName);

    if (m_macros.isEmpty())
        return;

    const auto languageVersion = ToolChain::languageVersion(tc->language(), m_macros);
    tc->predefinedMacrosCache()->insert({}, {m_macros, languageVersion});

    setFromToolchain();
}

bool IarToolChainConfigWidget::isDirtyImpl() const
{
    const auto tc = static_cast<IarToolChain *>(toolChain());
    return m_compilerCommand->fileName() != tc->compilerCommand()
            || m_abiWidget->currentAbi() != tc->targetAbi()
            ;
}

void IarToolChainConfigWidget::makeReadOnlyImpl()
{
    m_compilerCommand->setReadOnly(true);
    m_abiWidget->setEnabled(false);
}

void IarToolChainConfigWidget::setFromToolchain()
{
    const QSignalBlocker blocker(this);
    const auto tc = static_cast<IarToolChain *>(toolChain());
    m_compilerCommand->setFileName(tc->compilerCommand());
    m_abiWidget->setAbis({}, tc->targetAbi());
    const bool haveCompiler = compilerExists(m_compilerCommand->fileName());
    m_abiWidget->setEnabled(haveCompiler && !tc->isAutoDetected());
}

void IarToolChainConfigWidget::handleCompilerCommandChange()
{
    const FilePath compilerPath = m_compilerCommand->fileName();
    const bool haveCompiler = compilerExists(compilerPath);
    if (haveCompiler) {
        const auto env = Environment::systemEnvironment();
        const auto languageId = toolChain()->language();
        m_macros = dumpPredefinedMacros(compilerPath, languageId,
                                        env.toStringList());
        const Abi guessed = guessAbi(m_macros);
        m_abiWidget->setAbis({}, guessed);
    }

    m_abiWidget->setEnabled(haveCompiler);
    emit dirty();
}

} // namespace Internal
} // namespace BareMetal<|MERGE_RESOLUTION|>--- conflicted
+++ resolved
@@ -97,15 +97,9 @@
 
     CommandLine cmd(compiler, {fakeIn.fileName()});
     if (languageId == ProjectExplorer::Constants::CXX_LANGUAGE_ID)
-<<<<<<< HEAD
-        cmd.addArg("--c++");
+        cmd.addArg(cppLanguageOption(compiler));
     cmd.addArg("--predef_macros");
     cmd.addArg(outpath);
-=======
-        arguments.push_back(cppLanguageOption(compiler));
-    arguments.push_back("--predef_macros");
-    arguments.push_back(outpath);
->>>>>>> d9e84715
 
     const SynchronousProcessResponse response = cpp.runBlocking(cmd);
     if (response.result != SynchronousProcessResponse::Finished
@@ -148,15 +142,9 @@
 
     CommandLine cmd(compiler, {fakeIn.fileName()});
     if (languageId == ProjectExplorer::Constants::CXX_LANGUAGE_ID)
-<<<<<<< HEAD
-        cmd.addArg("--c++");
+        cmd.addArg(cppLanguageOption(compiler));
     cmd.addArg("--preinclude");
     cmd.addArg(".");
-=======
-        arguments.push_back(cppLanguageOption(compiler));
-    arguments.push_back("--preinclude");
-    arguments.push_back(".");
->>>>>>> d9e84715
 
     // Note: Response should retutn an error, just don't check on errors.
     const SynchronousProcessResponse response = cpp.runBlocking(cmd);
