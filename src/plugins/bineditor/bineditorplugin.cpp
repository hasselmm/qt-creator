--- conflicted
+++ resolved
@@ -197,17 +197,13 @@
         }
     }
 
-<<<<<<< HEAD
     void rename(const QString &newName) {
         m_fileName = newName;
         m_editor->editorInterface()->setDisplayName(QFileInfo(fileName()).fileName());
         emit changed();
     }
 
-    bool open(const QString &fileName) {
-=======
     bool open(const QString &fileName, quint64 offset = 0) {
->>>>>>> 4245b4ab
         QFile file(fileName);
         if (offset < static_cast<quint64>(file.size())
             && file.open(QIODevice::ReadOnly)) {
@@ -307,19 +303,13 @@
     {
         m_editor = editor;
         m_file = new BinEditorFile(m_editor);
-<<<<<<< HEAD
         m_context.add(Core::Constants::K_DEFAULT_BINARY_EDITOR_ID);
         m_context.add(Constants::C_BINEDITOR);
-        m_cursorPositionLabel = new Utils::LineColumnLabel;
-=======
-        m_context << uidm->uniqueIdentifier(Core::Constants::K_DEFAULT_BINARY_EDITOR_ID);
-        m_context << uidm->uniqueIdentifier(Constants::C_BINEDITOR);
         m_addressEdit = new QLineEdit;
         QRegExpValidator * const addressValidator
             = new QRegExpValidator(QRegExp(QLatin1String("[0-9a-fA-F]{1,16}")),
                 m_addressEdit);
         m_addressEdit->setValidator(addressValidator);
->>>>>>> 4245b4ab
 
         QHBoxLayout *l = new QHBoxLayout;
         QWidget *w = new QWidget;
@@ -333,16 +323,12 @@
         m_toolBar->setSizePolicy(QSizePolicy::Minimum, QSizePolicy::Minimum);
         m_toolBar->addWidget(w);
 
-<<<<<<< HEAD
-        connect(m_editor, SIGNAL(cursorPositionChanged(int)), this, SLOT(updateCursorPosition(int)));
-        connect(m_file, SIGNAL(changed()), this, SIGNAL(changed()));
-=======
         connect(m_editor, SIGNAL(cursorPositionChanged(int)), this,
             SLOT(updateCursorPosition(int)));
+        connect(m_file, SIGNAL(changed()), this, SIGNAL(changed()));
         connect(m_addressEdit, SIGNAL(editingFinished()), this,
             SLOT(jumpToAddress()));
         updateCursorPosition(m_editor->cursorPosition());
->>>>>>> 4245b4ab
     }
     ~BinEditorInterface() {
         delete m_editor;
