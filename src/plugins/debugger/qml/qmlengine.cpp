--- conflicted
+++ resolved
@@ -1058,29 +1058,18 @@
 
 void QmlEngine::expressionEvaluated(quint32 queryId, const QVariant &result)
 {
-<<<<<<< HEAD
     if (d->queryIds.contains(queryId)) {
         d->queryIds.removeOne(queryId);
-        QtMessageLogItem *item = constructLogItemTree(result);
+        QtMessageLogItem *item = constructLogItemTree(qtMessageLogHandler()->root(),
+                                                      result);
         if (item)
             qtMessageLogHandler()->appendItem(item);
-    }
-=======
-    QmlJsDebugClient::QDeclarativeDebugExpressionQuery *query =
-            qobject_cast<QmlJsDebugClient::QDeclarativeDebugExpressionQuery *>(
-                sender());
-    if (query && state != QmlJsDebugClient::QDeclarativeDebugQuery::Error) {
-        QtMessageLogItem *item = constructLogItemTree(qtMessageLogHandler()->root(),
-                                                      query->result());
-        if (item)
-            qtMessageLogHandler()->appendItem(item);
-    } else
+    } else {
         qtMessageLogHandler()->
                 appendItem(new QtMessageLogItem(qtMessageLogHandler()->root(),
                                                 QtMessageLogHandler::ErrorType,
                                                 _("Error evaluating expression.")));
-    delete query;
->>>>>>> b9dfbd8e
+    }
 }
 
 bool QmlEngine::hasCapability(unsigned cap) const
@@ -1193,6 +1182,7 @@
                             qtMessageLogHandler()->
                                     appendItem(
                                         new QtMessageLogItem(
+                                            qtMessageLogHandler()->root(),
                                             QtMessageLogHandler::ErrorType,
                                             _("Error evaluating expression.")));
                         }
