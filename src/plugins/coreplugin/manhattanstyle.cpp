// Copyright (C) 2016 The Qt Company Ltd.
// SPDX-License-Identifier: LicenseRef-Qt-Commercial OR GPL-3.0-only WITH Qt-GPL-exception-1.0

#include "manhattanstyle.h"

<<<<<<< HEAD
#include "generalsettings.h"

#include <utils/algorithm.h>
#include <utils/fancymainwindow.h>
#include <utils/hostosinfo.h>
#include <utils/itemviews.h>
=======
#include <utils/algorithm.h>
#include <utils/fancymainwindow.h>
#include <utils/hostosinfo.h>
>>>>>>> df7398e2
#include <utils/qtcassert.h>
#include <utils/styleanimator.h>
#include <utils/stylehelper.h>
#include <utils/theme/theme.h>
#include <utils/utilsicons.h>

#include <QApplication>
#include <QCheckBox>
#include <QComboBox>
#include <QDockWidget>
#include <QFormLayout>
#include <QGroupBox>
#include <QLabel>
#include <QLineEdit>
#include <QMenuBar>
#include <QPainter>
#include <QPainterPath>
#include <QPixmap>
#include <QPixmapCache>
#include <QScrollArea>
#include <QSpinBox>
#include <QStatusBar>
#include <QStyleFactory>
#include <QStyleOption>
#include <QToolBar>
#include <QToolButton>

using namespace Utils;

// We define a currently unused state for indicating animations
const QStyle::State State_Animating = QStyle::State(0x00000040);

// Because designer needs to disable this for widget previews
// we have a custom property that is inherited
bool styleEnabled(const QWidget *widget)
{
    const QWidget *p = widget;
    while (p) {
        if (p->property("_q_custom_style_disabled").toBool())
            return false;
        p = p->parentWidget();
    }
    return true;
}

static bool isInUnstyledDialogOrPopup(const QWidget *widget)
{
    // Do not style contents of dialogs or popups without "panelwidget" property
    const QWidget *window = widget->window();
    if (window->property(StyleHelper::C_PANEL_WIDGET).toBool())
        return false;
    const Qt::WindowType windowType = window->windowType();
    return (windowType == Qt::Dialog || windowType == Qt::Popup);
}

// Consider making this a QStyle state
bool panelWidget(const QWidget *widget)
{
    if (!widget)
        return false;

    if (isInUnstyledDialogOrPopup(widget))
        return false;

    if (qobject_cast<const FancyMainWindow *>(widget))
        return true;

    if (qobject_cast<const QTabBar *>(widget))
        return styleEnabled(widget);

    if (qobject_cast<const QScrollArea *>(widget)) // See DebuggerMainWindowPrivate
        return widget->property(StyleHelper::C_PANEL_WIDGET_SINGLE_ROW).toBool();

    const QWidget *p = widget;
    while (p) {
        if (qobject_cast<const QToolBar *>(p) ||
            qobject_cast<const QStatusBar *>(p) ||
            qobject_cast<const QMenuBar *>(p) ||
            p->property(StyleHelper::C_PANEL_WIDGET).toBool())
            return styleEnabled(widget);
        p = p->parentWidget();
    }
    return false;
}

// Consider making this a QStyle state
static bool isQmlEditorMenu(const QWidget *widget)
{
    const QMenu *menu = qobject_cast<const QMenu *> (widget);
    if (!menu)
        return false;

    const QWidget *p = widget;
    while (p) {
        if (p->property("qmlEditorMenu").toBool())
            return styleEnabled(widget);
        p = p->parentWidget();
    }

    return false;
}

// Consider making this a QStyle state
bool lightColored(const QWidget *widget)
{
    if (!widget)
        return false;

    if (isInUnstyledDialogOrPopup(widget))
        return false;

    const QWidget *p = widget;
    while (p) {
        if (p->property(StyleHelper::C_LIGHT_COLORED).toBool())
            return true;
        p = p->parentWidget();
    }
    return false;
}

static bool isDarkFusionStyle(const QStyle *style)
{
    return creatorTheme()->flag(Theme::DarkUserInterface)
            && strcmp(style->metaObject()->className(), "QFusionStyle") == 0;
}

QColor qmlEditorTextColor(bool enabled,
                          bool active,
                          bool checked)
{
    Theme::Color themePenColorId = enabled ? (active
                                              ? (checked ? Theme::DSsubPanelBackground
                                                         : Theme::DSpanelBackground)
                                              : Theme::DStextColor)
                                           : Theme::DStextColorDisabled;

    return creatorTheme()->color(themePenColorId);
}

QPixmap getDeletePixmap(bool enabled,
                        bool active,
                        const QSize &sizeLimit)
{
    using Utils::Theme;
    using Utils::creatorTheme;
    using namespace Utils::StyleHelper;

    const double xRatio = 19;
    const double yRatio = 9;
    double sizeConst = std::min(xRatio * sizeLimit.height(), yRatio * sizeLimit.width());
    sizeConst = std::max(xRatio, sizeConst);

    const int height = sizeConst/xRatio;
    const int width = sizeConst/yRatio;
    QPixmap retval(width, height);
    QPainter p(&retval);
    const qreal devicePixelRatio = p.device()->devicePixelRatio();

    QPixmap pixmap;
    QString pixmapName = QLatin1String("StyleHelper::drawDelete")
            + "-" + QString::number(sizeConst)
            + "-" + QString::number(enabled)
            + "-" + QString::number(active)
            + "-" + QString::number(devicePixelRatio);

    if (!QPixmapCache::find(pixmapName, &pixmap)) {
        QImage image(width * devicePixelRatio, height * devicePixelRatio, QImage::Format_ARGB32_Premultiplied);
        image.fill(Qt::transparent);
        QPainter painter(&image);

        auto drawDelete = [&painter, yRatio](const QRect &rect, const QColor &color) -> void
        {
            static const QStyle* const style = QApplication::style();
            if (!style)
                return;

            const int height = rect.height();
            const int width = rect.width();
            const int insideW = height / 2;
            const int penWidth = std::ceil(height / yRatio);
            const int pixelGuard = penWidth / 2;
            const QRect xRect = {insideW + (4 * penWidth),
                                2 * penWidth,
                                4 * penWidth,
                                5 * penWidth};

            // Workaround for QTCREATORBUG-28470
            painter.save();
            painter.setOpacity(color.alphaF());

            QPen pen(color, penWidth);
            pen.setJoinStyle(Qt::MiterJoin);
            painter.setPen(pen);

            QPainterPath pp(QPointF(pixelGuard, insideW));
            pp.lineTo(insideW, pixelGuard);
            pp.lineTo(width - pixelGuard, pixelGuard);
            pp.lineTo(width - pixelGuard, height - pixelGuard);
            pp.lineTo(insideW, height - pixelGuard);
            pp.lineTo(pixelGuard, insideW);

            painter.drawPath(pp);

            // drawing X
            painter.setPen(QPen(color, 1));
            QPoint stepOver(penWidth, 0);

            pp.clear();
            pp.moveTo(xRect.topLeft());
            pp.lineTo(xRect.topLeft() + stepOver);
            pp.lineTo(xRect.bottomRight());
            pp.lineTo(xRect.bottomRight() - stepOver);
            pp.lineTo(xRect.topLeft());
            painter.fillPath(pp, QBrush(color));

            pp.clear();
            pp.moveTo(xRect.topRight());
            pp.lineTo(xRect.topRight() - stepOver);
            pp.lineTo(xRect.bottomLeft());
            pp.lineTo(xRect.bottomLeft() + stepOver);
            pp.lineTo(xRect.topRight());
            painter.fillPath(pp, QBrush(color));

            painter.restore();
        };

        if (enabled && creatorTheme()->flag(Theme::ToolBarIconShadow))
            drawDelete(image.rect().translated(0, devicePixelRatio), StyleHelper::toolBarDropShadowColor());

        drawDelete(image.rect(), qmlEditorTextColor(enabled, active, false));

        painter.end();
        pixmap = QPixmap::fromImage(image);
        pixmap.setDevicePixelRatio(devicePixelRatio);
        QPixmapCache::insert(pixmapName, pixmap);
    }
    return pixmap;
}

struct ManhattanShortcut {
    ManhattanShortcut(const QStyleOptionMenuItem *option,
                      const QString &shortcutText)
        : shortcutText(shortcutText)
        , enabled(option->state & QStyle::State_Enabled)
        , active(option->state & QStyle::State_Selected)
        , font(option->font)
        , fm(font)
        , defaultHeight(fm.height())
        , palette(option->palette)
        , spaceConst(fm.boundingRect(".").width())
    {
        reset();
    }

    QSize getSize()
    {
        if (isFirstParticle)
            calcResult();
        return _size;
    }

    QPixmap getPixmap()
    {
        if (!isFirstParticle && !_pixmap.isNull())
            return _pixmap;

        _pixmap = QPixmap(getSize());
        _pixmap.fill(Qt::transparent);
        QPainter painter(&_pixmap);
        painter.setFont(font);
        QPen pPen = painter.pen();
        pPen.setColor(qmlEditorTextColor(enabled, active, false));
        painter.setPen(pPen);
        calcResult(&painter);
        painter.end();

        return _pixmap;
    }

private:
    void applySize(const QSize &itemSize) {
        width += itemSize.width();
        height = std::max(height, itemSize.height());
        if (isFirstParticle)
            isFirstParticle = false;
        else
            width += spaceConst;
    };

    void addText(const QString &txt, QPainter *painter = nullptr)
    {
        if (txt.size()) {
            int textWidth = fm.boundingRect(txt).width();
            QSize itemSize = {textWidth, defaultHeight};
            if (painter) {
                QRect placeRect({width, 0}, itemSize);
                painter->drawText(placeRect, txt, textOption);
            }
            applySize(itemSize);
        }
    };

    void addPixmap(const QPixmap &pixmap, QPainter *painter = nullptr)
    {
        if (painter)
            painter->drawPixmap(QRect({width, 0}, pixmap.size()), pixmap);

        applySize(pixmap.size());
    };

    void calcResult(QPainter *painter = nullptr)
    {
        reset();
#ifndef QT_NO_SHORTCUT
        if (!shortcutText.isEmpty()) {
            int fwdIndex = 0;
            QRegularExpressionMatch mMatch = backspaceDetect.match(shortcutText);
            int matchCount = mMatch.lastCapturedIndex();

            for (int i = 0; i <= matchCount; ++i) {
                QString mStr = mMatch.captured(i);
                QPixmap pixmap = getDeletePixmap(enabled,
                                                 active,
                                                 {defaultHeight * 3, defaultHeight});

                int lIndex = shortcutText.indexOf(mStr, fwdIndex);
                int diffChars = lIndex - fwdIndex;
                addText(shortcutText.mid(fwdIndex, diffChars), painter);
                addPixmap(pixmap, painter);
                fwdIndex = lIndex + mStr.size();
            }
            addText(shortcutText.mid(fwdIndex), painter);
        }
#endif
        _size = {width, height};
    }

    void reset()
    {
        isFirstParticle = true;
        width = 0;
        height = 0;
    }

    const QString shortcutText;
    const bool enabled;
    const bool active;
    const QFont font;
    const QFontMetrics fm;
    const int defaultHeight;
    const QPalette palette;
    const int spaceConst;
    static const QTextOption textOption;
    static const QRegularExpression backspaceDetect;
    bool isFirstParticle = true;

    int width = 0;
    int height = 0;
    QSize _size;
    QPixmap _pixmap;
};
const QRegularExpression ManhattanShortcut::backspaceDetect("\\+*backspace\\+*",
                                                            QRegularExpression::CaseInsensitiveOption);
const QTextOption ManhattanShortcut::textOption(Qt::AlignLeft | Qt::AlignVCenter);


class ManhattanStylePrivate
{
public:
    explicit ManhattanStylePrivate();

public:
    const QIcon extButtonIcon;
    const QPixmap closeButtonPixmap;
    StyleAnimator animator;
};

ManhattanStylePrivate::ManhattanStylePrivate()
    : extButtonIcon(Utils::Icons::TOOLBAR_EXTENSION.icon())
    , closeButtonPixmap(Utils::Icons::CLOSE_FOREGROUND.pixmap())
{
}

ManhattanStyle::ManhattanStyle(const QString &baseStyleName)
    : QProxyStyle(QStyleFactory::create(baseStyleName))
    , d(new ManhattanStylePrivate())
{
    Core::Internal::GeneralSettings::applyToolbarStyleFromSettings();
}

ManhattanStyle::~ManhattanStyle()
{
    delete d;
    d = nullptr;
}

QPixmap ManhattanStyle::generatedIconPixmap(
        QIcon::Mode iconMode,
        const QPixmap &pixmap,
        const QStyleOption *opt) const
{
    return QProxyStyle::generatedIconPixmap(iconMode, pixmap, opt);
}

QSize ManhattanStyle::sizeFromContents(ContentsType type, const QStyleOption *option,
                                       const QSize &size, const QWidget *widget) const
{
    QSize newSize = QProxyStyle::sizeFromContents(type, option, size, widget);

    switch (type) {
    case CT_Splitter:
<<<<<<< HEAD
        if (widget && widget->property(StyleHelper::C_MINI_SPLITTER).toBool())
=======
        if (widget && widget->property("minisplitter").toBool())
>>>>>>> df7398e2
            newSize = QSize(1, 1);
        break;
    case CT_ComboBox:
        if (panelWidget(widget))
            newSize += QSize(14, 0);
        break;
<<<<<<< HEAD
    case CT_MenuItem:
        if (isQmlEditorMenu(widget)) {
            if (const auto mbi = qstyleoption_cast<const QStyleOptionMenuItem *>(option)) {
                const int leftMargin = pixelMetric(QStyle::PM_LayoutLeftMargin, option, widget);
                const int rightMargin = pixelMetric(QStyle::PM_LayoutRightMargin, option, widget);
                const int horizontalSpacing = pixelMetric(QStyle::PM_LayoutHorizontalSpacing, option, widget);
                const int iconHeight = pixelMetric(QStyle::PM_SmallIconSize, option, widget) + horizontalSpacing;
                int width = leftMargin + rightMargin;
                if (mbi->menuHasCheckableItems || mbi->maxIconWidth)
                    width += iconHeight + horizontalSpacing;

                if (!mbi->text.isEmpty()) {
                    QString itemText = mbi->text;
                    QString shortcutText;
                    int tabIndex = itemText.indexOf("\t");
                    if (tabIndex > -1) {
                        shortcutText = itemText.mid(tabIndex + 1);
                        itemText = itemText.left(tabIndex);
                    }

                    if (itemText.size())
                        width += option->fontMetrics.boundingRect(itemText).width() + horizontalSpacing;

                    if (shortcutText.size()) {
                        QSize shortcutSize = ManhattanShortcut(mbi, shortcutText).getSize();
                        width += shortcutSize.width() + 2 * horizontalSpacing;
                    }
                }

                if (mbi->menuItemType == QStyleOptionMenuItem::SubMenu)
                    width += iconHeight + horizontalSpacing;

                newSize.setWidth(width);

                switch (mbi->menuItemType) {
                case QStyleOptionMenuItem::Normal:
                case QStyleOptionMenuItem::DefaultItem:
                case QStyleOptionMenuItem::SubMenu:
                    newSize.setHeight(19);
                    break;
                default:
                    newSize += QSize(0, 7);
                    break;
                }
            }
        }
        break;
    default:
        break;
    }

=======
    default:
        break;
    }
>>>>>>> df7398e2
    return newSize;
}

QRect ManhattanStyle::subElementRect(
        SubElement element,
        const QStyleOption *option,
        const QWidget *widget) const
{
    return QProxyStyle::subElementRect(element, option, widget);
}

QRect ManhattanStyle::subControlRect(
        ComplexControl control,
        const QStyleOptionComplex *option,
        SubControl subControl,
        const QWidget *widget) const
{
#if QT_VERSION < QT_VERSION_CHECK(6, 2, 5)
    // Workaround for QTBUG-101581, can be removed when building with Qt 6.2.5 or higher
    if (control == CC_ScrollBar) {
        const auto scrollbar = qstyleoption_cast<const QStyleOptionSlider *>(option);
        if (scrollbar && qint64(scrollbar->maximum) - scrollbar->minimum > INT_MAX)
            return QRect(); // breaks the scrollbar, but avoids the crash
    }
#endif

    QRect retval = QProxyStyle::subControlRect(control, option, subControl, widget);;
    if (panelWidget(widget)) {
        if (const QStyleOptionSlider *slider = qstyleoption_cast<const QStyleOptionSlider *>(option)) {
            switch (subControl) {
            case SubControl::SC_SliderGroove:
                return option->rect;
            case SubControl::SC_SliderHandle:
            {
                int thickness = 2;
                QPoint center = retval.center();
                const QRect &rect = slider->rect;
                if (slider->orientation == Qt::Horizontal)
                    return QRect(center.x() - thickness, rect.top(), (thickness * 2) + 1, rect.height());
                else
                    return QRect(rect.left(), center.y() - thickness, rect.width(), (thickness * 2) + 1);
            }
                break;
            default:
                break;
            }
        }
    }
    return retval;
}

QStyle::SubControl ManhattanStyle::hitTestComplexControl(ComplexControl control, const QStyleOptionComplex *option,
                                                         const QPoint &pos, const QWidget *widget) const
{
    return QProxyStyle::hitTestComplexControl(control, option, pos, widget);
}

int ManhattanStyle::pixelMetric(PixelMetric metric, const QStyleOption *option, const QWidget *widget) const
{
    int retval = QProxyStyle::pixelMetric(metric, option, widget);

    switch (metric) {
#ifdef Q_OS_MACOS
    case PM_MenuButtonIndicator:
        if (widget && option->type == QStyleOption::SO_ToolButton)
            return 12;
        break;
#endif
    case PM_SplitterWidth:
        if (widget && widget->property(StyleHelper::C_MINI_SPLITTER).toBool())
            retval = 1;
        break;
    case PM_ToolBarIconSize:
    case PM_ButtonIconSize:
        if (panelWidget(widget))
            retval = 16;
        break;
    case PM_SmallIconSize:
        if (isQmlEditorMenu(widget))
            retval = 10;
        else
            retval = 16;
        break;
    case PM_DockWidgetHandleExtent:
    case PM_DockWidgetSeparatorExtent:
<<<<<<< HEAD
        return 1;
    case PM_LayoutLeftMargin:
    case PM_LayoutRightMargin:
        if (isQmlEditorMenu(widget))
            retval = 7;
        break;
    case PM_LayoutHorizontalSpacing:
        if (isQmlEditorMenu(widget))
            retval = 12;
        break;
    case PM_MenuHMargin:
        if (isQmlEditorMenu(widget))
            retval = 5;
        break;
    case PM_SubMenuOverlap:
        if (isQmlEditorMenu(widget))
            retval = 10;
=======
        retval = 1;
>>>>>>> df7398e2
        break;
    case PM_MenuPanelWidth:
    case PM_MenuBarHMargin:
    case PM_MenuBarVMargin:
    case PM_ToolBarFrameWidth:
        if (panelWidget(widget) || isQmlEditorMenu(widget))
            retval = 1;
        break;
    case PM_ButtonShiftVertical:
    case PM_ButtonShiftHorizontal:
    case PM_MenuBarPanelWidth:
    case PM_ToolBarItemMargin:
        if (StyleHelper::isQDSTheme()) {
            retval = 0;
            break;
        }
        [[fallthrough]];
    case PM_ToolBarItemSpacing:
        if (panelWidget(widget))
            retval = 0;
        if (StyleHelper::isQDSTheme())
            retval = 4;
        break;
    case PM_DefaultFrameWidth:
        if (qobject_cast<const QLineEdit*>(widget) && panelWidget(widget))
            return 1;
        break;
    case PM_ToolBarExtensionExtent:
        if (StyleHelper::isQDSTheme())
            retval = 29;
        break;
    default:
        break;
    }
    return retval;
}

QPalette ManhattanStyle::standardPalette() const
{
    return QProxyStyle::standardPalette();
}

void ManhattanStyle::polish(QApplication *app)
{
    QProxyStyle::polish(app);
}

void ManhattanStyle::unpolish(QApplication *app)
{
    QProxyStyle::unpolish(app);
}

QPalette panelPalette(const QPalette &oldPalette, bool lightColored = false)
{
    QColor color = creatorTheme()->color(lightColored ? Theme::PanelTextColorDark
                                                      : Theme::PanelTextColorLight);
    QPalette pal = oldPalette;
    pal.setBrush(QPalette::All, QPalette::WindowText, color);
    pal.setBrush(QPalette::All, QPalette::ButtonText, color);
    if (lightColored)
        color.setAlpha(100);
    else
        color = creatorTheme()->color(Theme::IconsDisabledColor);
    pal.setBrush(QPalette::Disabled, QPalette::WindowText, color);
    pal.setBrush(QPalette::Disabled, QPalette::ButtonText, color);
    return pal;
}

void ManhattanStyle::polish(QWidget *widget)
{
    QProxyStyle::polish(widget);

    // OxygenStyle forces a rounded widget mask on toolbars and dock widgets
    if (baseStyle()->inherits("OxygenStyle") || baseStyle()->inherits("Oxygen::Style")) {
        if (qobject_cast<QToolBar*>(widget) || qobject_cast<QDockWidget*>(widget)) {
            widget->removeEventFilter(baseStyle());
            widget->setContentsMargins(0, 0, 0, 0);
        }
    }
    if (panelWidget(widget)) {

        // Oxygen and possibly other styles override this
        if (qobject_cast<QDockWidget*>(widget))
            widget->setContentsMargins(0, 0, 0, 0);

        widget->setAttribute(Qt::WA_LayoutUsesWidgetRect, true);
        // So that text isn't cutoff in line-edits, comboboxes... etc.
        const int height = qMax(StyleHelper::navigationWidgetHeight(), QApplication::fontMetrics().height());
        if (qobject_cast<QToolButton*>(widget)) {
            widget->setMinimumWidth(
                StyleHelper::toolbarStyle() == StyleHelper::ToolbarStyleCompact ? 24 : 28);
            widget->setAttribute(Qt::WA_Hover);
            widget->setMaximumHeight(height - 2);
        } else if (qobject_cast<QLineEdit*>(widget)) {
            widget->setAttribute(Qt::WA_Hover);
            widget->setFixedHeight(height - (StyleHelper::toolbarStyle()
                                                     == StyleHelper::ToolbarStyleCompact ? 1 : 3));
        } else if (qobject_cast<QLabel*>(widget) || qobject_cast<QSpinBox*>(widget)
                   || qobject_cast<QCheckBox*>(widget)) {
            widget->setPalette(panelPalette(widget->palette(), lightColored(widget)));
        } else if ((qobject_cast<QToolBar*>(widget) && !StyleHelper::isQDSTheme())
                   || widget->property(StyleHelper::C_PANEL_WIDGET_SINGLE_ROW).toBool()) {
            widget->setFixedHeight(height);
        } else if (qobject_cast<QStatusBar*>(widget)) {
            const bool flatAndNotCompact =
                StyleHelper::toolbarStyle() != StyleHelper::ToolbarStyleCompact
                                           && creatorTheme()->flag(Theme::FlatToolBars);
            widget->setFixedHeight(height + (flatAndNotCompact ? 3 : 2));
        } else if (qobject_cast<QComboBox*>(widget)) {
            const bool isLightColored = lightColored(widget);
            QPalette palette = panelPalette(widget->palette(), isLightColored);
            if (!isLightColored)
                palette.setBrush(QPalette::All, QPalette::WindowText,
                                 creatorTheme()->color(Theme::ComboBoxTextColor));
            widget->setPalette(palette);
            widget->setMaximumHeight(height - 2);
            widget->setAttribute(Qt::WA_Hover);
        } else if (qobject_cast<QScrollArea*>(widget)
                   && widget->property(StyleHelper::C_PANEL_WIDGET_SINGLE_ROW).toBool()) {
            widget->setFixedHeight(height);
        }
    }
}

void ManhattanStyle::unpolish(QWidget *widget)
{
    QProxyStyle::unpolish(widget);
    if (panelWidget(widget)) {
        widget->setAttribute(Qt::WA_LayoutUsesWidgetRect, false);
        if (qobject_cast<QTabBar*>(widget)
                || qobject_cast<QToolBar*>(widget)
                || qobject_cast<QComboBox*>(widget)) {
            widget->setAttribute(Qt::WA_Hover, false);
        }
    }
}

void ManhattanStyle::polish(QPalette &pal)
{
    QProxyStyle::polish(pal);
}

QPixmap ManhattanStyle::standardPixmap(StandardPixmap standardPixmap, const QStyleOption *opt,
                                       const QWidget *widget) const
{
    if (widget && !panelWidget(widget))
        return QProxyStyle::standardPixmap(standardPixmap, opt, widget);

    QPixmap pixmap;
    switch (standardPixmap) {
    case QStyle::SP_TitleBarCloseButton:
        pixmap = d->closeButtonPixmap;
        break;
    default:
        pixmap = QProxyStyle::standardPixmap(standardPixmap, opt, widget);
        break;
    }
    return pixmap;
}

QIcon ManhattanStyle::standardIcon(StandardPixmap standardIcon, const QStyleOption *option, const QWidget *widget) const
{
    QIcon icon;
    switch (standardIcon) {
    case QStyle::SP_ToolBarHorizontalExtensionButton:
        icon = d->extButtonIcon;
        break;
    case QStyle::SP_ComputerIcon:
    {
        icon = QProxyStyle::standardIcon(standardIcon, option, widget);

        // Ubuntu has in some versions a 16x16 icon, see QTCREATORBUG-12832
        const QList<QSize> &sizes = icon.availableSizes();
        if (Utils::allOf(sizes, [](const QSize &size) { return size.width() < 32;}))
            icon = QIcon(":/utils/images/Desktop.png");
    }
        break;
    default:
        icon = QProxyStyle::standardIcon(standardIcon, option, widget);
        break;
    }
    return icon;
}

int ManhattanStyle::styleHint(StyleHint hint, const QStyleOption *option, const QWidget *widget,
                              QStyleHintReturn *returnData) const
{
    int ret = QProxyStyle::styleHint(hint, option, widget, returnData);
    switch (hint) {
    case QStyle::SH_EtchDisabledText:
        if (panelWidget(widget) || qobject_cast<const QMenu *> (widget) )
            ret = false;
        break;
    case QStyle::SH_ItemView_ArrowKeysNavigateIntoChildren:
        ret = true;
        break;
    case QStyle::SH_ItemView_ActivateItemOnSingleClick:
        // default depends on the style
        if (widget) {
            QVariant activationMode = widget->property(activationModeC);
            if (activationMode.isValid())
                ret = activationMode.toBool();
        }
        break;
    case QStyle::SH_FormLayoutFieldGrowthPolicy:
        // The default in QMacStyle, FieldsStayAtSizeHint, is just always the wrong thing
        // Use the same as on all other shipped styles
        if (Utils::HostOsInfo::isMacHost())
            ret = QFormLayout::AllNonFixedFieldsGrow;
        break;
    case QStyle::SH_Widget_Animation_Duration:
        if (widget && widget->inherits("QTreeView"))
            ret = 0;
        break;
    case QStyle::SH_ComboBox_AllowWheelScrolling:
        // Turn this on only when simultaneously pressing Ctrl, to prevent accidental current
        // index change, e.g. on a scroll view
        ret = QGuiApplication::keyboardModifiers()
              == (HostOsInfo::isMacHost() ? Qt::MetaModifier : Qt::ControlModifier);
        break;
    default:
        break;
    }
    return ret;
}

static void drawPrimitiveTweakedForDarkTheme(QStyle::PrimitiveElement element,
                                             const QStyleOption *option,
                                             QPainter *painter, const QWidget *widget)
{
    const bool hasFocus = option->state & QStyle::State_HasFocus;
    const bool isChecked = option->state & QStyle::State_On;
    const bool isPartiallyChecked = option->state & QStyle::State_NoChange;
    const bool isEnabled = option->state & QStyle::State_Enabled;
    const bool isSunken = option->state & QStyle::State_Sunken;

    const QColor frameColor = isEnabled ? option->palette.color(QPalette::Mid).darker(132)
                                        : creatorTheme()->color(Theme::BackgroundColorDisabled);
    const QColor indicatorColor = isEnabled ? option->palette.color(QPalette::Mid).darker(90)
                                            : creatorTheme()->color(Theme::BackgroundColorDisabled);
    const QColor bgColor = isSunken ? option->palette.color(QPalette::Mid).darker()
                                    : option->palette.color(QPalette::Window);
    const QColor hlColor = option->palette.color(QPalette::Highlight);

    QPen framePen(hasFocus ? hlColor : frameColor, 1);
    framePen.setJoinStyle(Qt::MiterJoin);
    QPen indicatorPen(indicatorColor, 1);
    indicatorPen.setJoinStyle(Qt::MiterJoin);

    painter->save();
    painter->setRenderHint(QPainter::Antialiasing);

    switch (element) {
    case QStyle::PE_Frame: {
        const QRectF frameRectF = QRectF(option->rect).adjusted(0.5, 0.5, -0.5, -0.5);
        painter->setPen(framePen);
        painter->drawRect(frameRectF);
        break;
    }
    case QStyle::PE_FrameLineEdit: {
        const bool isComboBox = widget && widget->inherits("QComboBox");
        const QRectF frameRectF =
                QRectF(option->rect).adjusted(0.5, 0.5, isComboBox ? -8.5 : -0.5, -0.5);
        painter->setPen(framePen);
        painter->drawRect(frameRectF);
        break;
    }
    case QStyle::PE_FrameGroupBox: {
        // Snippet from QFusionStyle::drawPrimitive - BEGIN
        static const int groupBoxTopMargin =  3;
        int topMargin = 0;
        auto control = dynamic_cast<const QGroupBox *>(widget);
        if (control && !control->isCheckable() && control->title().isEmpty()) {
            // Shrinking the topMargin if Not checkable AND title is empty
            topMargin = groupBoxTopMargin;
        } else {
            const int exclusiveIndicatorHeight = widget ? widget->style()->pixelMetric(QStyle::PM_ExclusiveIndicatorHeight) : 0;
            topMargin = qMax(exclusiveIndicatorHeight,
                             option->fontMetrics.height()) + groupBoxTopMargin;
        }
        // Snippet from QFusionStyle::drawPrimitive - END

        const QRectF frameRectF = QRectF(option->rect).adjusted(0.5, topMargin + 0.5, -0.5, -0.5);
        painter->setPen(framePen);
        if (isEnabled)
            painter->setOpacity(0.5);
        painter->drawRect(frameRectF);
        break;
    }
    case QStyle::PE_IndicatorRadioButton: {
        const double lineWidth = 1.666;
        const double o = lineWidth / 2;
        indicatorPen.setWidth(lineWidth);
        painter->setPen(framePen);
        if (isEnabled)
            painter->setBrush(bgColor);
        painter->drawRoundedRect(QRectF(option->rect).adjusted(o, o, -o, -o),
                                 100, 100, Qt::RelativeSize);

        if (isChecked) {
            painter->setPen(Qt::NoPen);
            painter->setBrush(indicatorColor);
            const double o = 4.25;
            painter->drawRoundedRect(QRectF(option->rect).adjusted(o, o, -o, -o),
                                     100, 100, Qt::RelativeSize);
        }
        break;
    }
    case QStyle::PE_IndicatorCheckBox: {
        const QRectF frameRectF = QRectF(option->rect).adjusted(0.5, 0.5, -0.5, -0.5);
        painter->setPen(framePen);
        if (isEnabled)
            painter->setBrush(bgColor);
        painter->drawRect(frameRectF);

        if (isPartiallyChecked) {
            QPen outline(indicatorColor, 1, Qt::SolidLine, Qt::FlatCap, Qt::MiterJoin);
            painter->setPen(outline);
            QColor fill(frameColor);
            fill.setAlphaF(0.8f);
            painter->setBrush(fill);
            const double o = 3.5;
            painter->drawRect(QRectF(option->rect).adjusted(o, o, -o, -o));
        } else if (isChecked) {
            const double o = 3;
            const QRectF r = QRectF(option->rect).adjusted(o, o, -o, -o);
            QPen checkMarkPen(indicatorColor, 1.75, Qt::SolidLine, Qt::FlatCap, Qt::MiterJoin);
            painter->setPen(checkMarkPen);
            painter->drawPolyline(QPolygonF({QPointF(r.left(), r.top() + r.height() / 2),
                                             QPointF(r.left() + r.width() / 2.3, r.bottom()),
                                             r.topRight()}));
        }
        break;
    }
    case QStyle::PE_IndicatorTabClose: {
        QWindow *window = widget ? widget->window()->windowHandle() : nullptr;
        QRect iconRect = QRect(0, 0, 16, 16);
        iconRect.moveCenter(option->rect.center());
        const QIcon::Mode mode = !isEnabled ? QIcon::Disabled : QIcon::Normal;
        const static QIcon closeIcon = Utils::Icons::CLOSE_FOREGROUND.icon();
        if (option->state & QStyle::State_MouseOver && widget)
            widget->style()->drawPrimitive(QStyle::PE_PanelButtonCommand, option, painter, widget);
        const int devicePixelRatio = widget ? widget->devicePixelRatio() : 1;
        const QPixmap iconPx =
                closeIcon.pixmap(window, iconRect.size() * devicePixelRatio, mode);
        painter->drawPixmap(iconRect, iconPx);
        break;
    }
    default:
        QTC_ASSERT_STRING("Unhandled QStyle::PrimitiveElement case");
        break;
    }
    painter->restore();
}

void ManhattanStyle::drawPrimitive(PrimitiveElement element, const QStyleOption *option,
                                   QPainter *painter, const QWidget *widget) const
{
    if (panelWidget(widget)) {
        drawPrimitiveForPanelWidget(element, option, painter, widget);
<<<<<<< HEAD
    } else if (isQmlEditorMenu(widget)) {
        drawPrimitiveForQmlEditor(element, option, painter, widget);
=======
>>>>>>> df7398e2
    } else {
        const bool tweakDarkTheme =
                (element == PE_Frame
                 || element == PE_FrameLineEdit
                 || element == PE_FrameGroupBox
                 || element == PE_IndicatorRadioButton
                 || element == PE_IndicatorCheckBox
                 || element == PE_IndicatorTabClose)
                && isDarkFusionStyle(baseStyle());
        if (tweakDarkTheme)
            drawPrimitiveTweakedForDarkTheme(element, option, painter, widget);
        else
            QProxyStyle::drawPrimitive(element, option, painter, widget);
    }
}

void ManhattanStyle::drawPrimitiveForPanelWidget(PrimitiveElement element,
                                                 const QStyleOption *option,
                                                 QPainter *painter,
                                                 const QWidget *widget) const
{
<<<<<<< HEAD
    bool animating = (option->state & State_Animating);
=======
>>>>>>> df7398e2
    int state = option->state;
    QRect rect = option->rect;
    switch (element) {
    case PE_IndicatorDockWidgetResizeHandle:
        painter->fillRect(option->rect, creatorTheme()->color(Theme::DockWidgetResizeHandleColor));
        break;
    case PE_FrameDockWidget:
        QCommonStyle::drawPrimitive(element, option, painter, widget);
        break;
    case PE_PanelLineEdit:
        {
            painter->save();

            // Fill the line edit background
            QRectF backgroundRect = option->rect;
            const bool enabled = option->state & State_Enabled;
            if (Utils::creatorTheme()->flag(Theme::FlatToolBars)) {
                painter->save();
                if (!enabled)
                    painter->setOpacity(0.75);
                QBrush baseBrush = option->palette.base();
                if (widget && qobject_cast<const QSpinBox *>(widget->parentWidget()))
                    baseBrush = creatorTheme()->color(Theme::DScontrolBackgroundDisabled);
                painter->fillRect(backgroundRect, baseBrush);
                painter->restore();
            } else {
                backgroundRect.adjust(1, 1, -1, -1);
                painter->setBrushOrigin(backgroundRect.topLeft());
                painter->fillRect(backgroundRect, option->palette.base());

                static const QImage bg(StyleHelper::dpiSpecificImageFile(
                                           QLatin1String(":/utils/images/inputfield.png")));
                static const QImage bg_disabled(StyleHelper::dpiSpecificImageFile(
                                                    QLatin1String(":/utils/images/inputfield_disabled.png")));

                StyleHelper::drawCornerImage(enabled ? bg : bg_disabled,
                                             painter, option->rect, 5, 5, 5, 5);
            }

            const bool hasFocus = state & State_HasFocus;
            if (enabled && (hasFocus || state & State_MouseOver)) {
                QColor hover = StyleHelper::baseColor();
                hover.setAlpha(hasFocus ? 100 : 50);
                painter->setPen(QPen(hover, 1, Qt::SolidLine, Qt::FlatCap, Qt::MiterJoin));
                painter->drawRect(backgroundRect.adjusted(0.5, 0.5, -0.5, -0.5));
            }
            painter->restore();
        }
        break;

    case PE_FrameStatusBarItem:
        break;

    case PE_PanelButtonTool: {
<<<<<<< HEAD
            Animation *anim = d->animator.widgetAnimation(widget);
            if (!animating && anim) {
                anim->paint(painter, option);
            } else {
                const bool pressed = option->state & State_Sunken || option->state & State_On
                                     || (widget && widget->property(StyleHelper::C_HIGHLIGHT_WIDGET)
                                                       .toBool());
                painter->setPen(StyleHelper::sidebarShadow());
                if (pressed) {
                    StyleHelper::drawPanelBgRect(
                        painter, rect, creatorTheme()->color(Theme::FancyToolButtonSelectedColor));
                    if (StyleHelper::toolbarStyle() == StyleHelper::ToolbarStyleCompact
                        && !creatorTheme()->flag(Theme::FlatToolBars)) {
                        const QRectF borderRect = QRectF(rect).adjusted(0.5, 0.5, -0.5, -0.5);
                        painter->drawLine(borderRect.topLeft() + QPointF(1, 0), borderRect.topRight() - QPointF(1, 0));
                        painter->drawLine(borderRect.topLeft(), borderRect.bottomLeft());
                        painter->drawLine(borderRect.topRight(), borderRect.bottomRight());
                    }
                } else if (option->state & State_Enabled && option->state & State_MouseOver) {
                    StyleHelper::drawPanelBgRect(
                        painter, rect, creatorTheme()->color(Theme::FancyToolButtonHoverColor));
=======
        painter->save();
        const bool animating = (state & State_Animating);

        if (widget && !animating) {
            auto w = const_cast<QWidget *> (widget);
            int oldState = w->property("_q_stylestate").toInt();
            QRect oldRect = w->property("_q_stylerect").toRect();
            QRect newRect = w->rect();
            w->setProperty("_q_stylestate", (int)option->state);
            w->setProperty("_q_stylerect", w->rect());

            // Determine the animated transition
            bool doTransition = ((state & State_On) != (oldState & State_On) ||
                    (state & State_MouseOver)  != (oldState & State_MouseOver));
            if (oldRect != newRect) {
                doTransition = false;
                d->animator.stopAnimation(widget);
            }

            if (doTransition) {
                QImage startImage(option->rect.size(), QImage::Format_ARGB32_Premultiplied);
                QImage endImage(option->rect.size(), QImage::Format_ARGB32_Premultiplied);
                Animation *anim = d->animator.widgetAnimation(widget);
                QStyleOption opt = *option;
                opt.state = (QStyle::State)oldState;
                opt.state |= State_Animating;
                startImage.fill(0);
                auto t = new Transition;
                t->setWidget(w);
                QPainter startPainter(&startImage);
                if (!anim) {
                    drawPrimitive(element, &opt, &startPainter, widget);
                } else {
                    anim->paint(&startPainter, &opt);
                    d->animator.stopAnimation(widget);
>>>>>>> df7398e2
                }
                QStyleOption endOpt = *option;
                endOpt.state |= State_Animating;
                t->setStartImage(startImage);
                d->animator.startAnimation(t);
                endImage.fill(0);
                QPainter endPainter(&endImage);
                drawPrimitive(element, &endOpt, &endPainter, widget);
                t->setEndImage(endImage);
                if (oldState & State_MouseOver)
                    t->setDuration(150);
                else
                    t->setDuration(75);
                t->setStartTime(QTime::currentTime());
            }
        }

        Animation *anim = d->animator.widgetAnimation(widget);

        if (!animating && anim) {
            anim->paint(painter, option);
        } else {
            bool pressed = option->state & State_Sunken || option->state & State_On;
            painter->setPen(StyleHelper::sidebarShadow());
            if (pressed) {
                const QColor shade = creatorTheme()->color(Theme::FancyToolButtonSelectedColor);
                painter->fillRect(rect, shade);
                if (!creatorTheme()->flag(Theme::FlatToolBars)) {
                    const QRectF borderRect = QRectF(rect).adjusted(0.5, 0.5, -0.5, -0.5);
                    painter->drawLine(borderRect.topLeft() + QPointF(1, 0), borderRect.topRight() - QPointF(1, 0));
                    painter->drawLine(borderRect.topLeft(), borderRect.bottomLeft());
                    painter->drawLine(borderRect.topRight(), borderRect.bottomRight());
                }
            } else if (option->state & State_Enabled && option->state & State_MouseOver) {
                painter->fillRect(rect, creatorTheme()->color(Theme::FancyToolButtonHoverColor));
            } else if (widget && widget->property("highlightWidget").toBool()) {
                QColor shade(0, 0, 0, 128);
                painter->fillRect(rect, shade);
            }
            if (option->state & State_HasFocus && (option->state & State_KeyboardFocusChange)) {
                QColor highlight = option->palette.highlight().color();
                highlight.setAlphaF(0.4f);
                painter->setPen(QPen(highlight.lighter(), 1));
                highlight.setAlphaF(0.3f);
                painter->setBrush(highlight);
                painter->setRenderHint(QPainter::Antialiasing);
                const QRectF rect = option->rect;
                painter->drawRoundedRect(rect.adjusted(2.5, 2.5, -2.5, -2.5), 2, 2);
            }
        }
        painter->restore();
    }
        break;

    case PE_PanelStatusBar:
        {
            const QRectF borderRect = QRectF(rect).adjusted(0.5, 0.5, -0.5, -0.5);
            painter->save();
            if (creatorTheme()->flag(Theme::FlatToolBars)) {
                painter->fillRect(rect, StyleHelper::baseColor());
            } else {
                QLinearGradient grad = StyleHelper::statusBarGradient(rect);
                painter->fillRect(rect, grad);
                painter->setPen(QColor(255, 255, 255, 60));
                painter->drawLine(borderRect.topLeft() + QPointF(0, 1),
                                  borderRect.topRight()+ QPointF(0, 1));
                painter->setPen(StyleHelper::borderColor().darker(110)); //TODO: make themable
                painter->drawLine(borderRect.topLeft(), borderRect.topRight());
            }
            if (creatorTheme()->flag(Theme::DrawToolBarBorders)) {
                painter->setPen(StyleHelper::toolBarBorderColor());
                painter->drawLine(borderRect.topLeft(), borderRect.topRight());
            }
            painter->restore();
        }
        break;

    case PE_IndicatorToolBarSeparator:
        if (!StyleHelper::isQDSTheme()) {
            QRect separatorRect = rect;
            separatorRect.setLeft(rect.width() / 2);
            separatorRect.setWidth(1);
            drawButtonSeparator(painter, separatorRect, false);
        }
        break;

    case PE_IndicatorToolBarHandle:
        {
            bool horizontal = option->state & State_Horizontal;
            painter->save();
            QPainterPath path;
            int x = option->rect.x() + (horizontal ? 2 : 6);
            int y = option->rect.y() + (horizontal ? 6 : 2);
            static const int RectHeight = 2;
            if (horizontal) {
                while (y < option->rect.height() - RectHeight - 6) {
                    path.moveTo(x, y);
                    path.addRect(x, y, RectHeight, RectHeight);
                    y += 6;
                }
            } else {
                while (x < option->rect.width() - RectHeight - 6) {
                    path.moveTo(x, y);
                    path.addRect(x, y, RectHeight, RectHeight);
                    x += 6;
                }
            }

            painter->setPen(Qt::NoPen);
            QColor dark = StyleHelper::borderColor();
            dark.setAlphaF(0.4f);

            QColor light = StyleHelper::baseColor();
            light.setAlphaF(0.4f);

            painter->fillPath(path, light);
            painter->save();
            painter->translate(1, 1);
            painter->fillPath(path, dark);
            painter->restore();
            painter->translate(3, 3);
            painter->fillPath(path, light);
            painter->translate(1, 1);
            painter->fillPath(path, dark);
            painter->restore();
        }
        break;
    case PE_IndicatorArrowUp:
    case PE_IndicatorArrowDown:
    case PE_IndicatorArrowRight:
    case PE_IndicatorArrowLeft:
        if (qobject_cast<const QMenu *>(widget)) // leave submenu arrow painting alone
            QProxyStyle::drawPrimitive(element, option, painter, widget);
        else
            StyleHelper::drawArrow(element, painter, option);
        break;

    default:
        QProxyStyle::drawPrimitive(element, option, painter, widget);
        break;
    }
}

<<<<<<< HEAD
void ManhattanStyle::drawPrimitiveForQmlEditor(PrimitiveElement element,
                                               const QStyleOption *option,
                                               QPainter *painter,
                                               const QWidget *widget) const
{
    const auto mbi = qstyleoption_cast<const QStyleOptionMenuItem *>(option);
    if (!mbi) {
        QProxyStyle::drawPrimitive(element, option, painter, widget);
        return;
    }

    switch (element) {
    case PE_IndicatorArrowUp:
    case PE_IndicatorArrowDown:
        {
            QStyleOptionMenuItem item = *mbi;
            item.palette = QPalette(Qt::white);
            StyleHelper::drawMinimalArrow(element, painter, &item);
        }
        break;
    case PE_IndicatorArrowRight:
        drawQmlEditorIcon(element, option, "cascadeIconRight", painter, widget);
        break;
    case PE_IndicatorArrowLeft:
        drawQmlEditorIcon(element, option, "cascadeIconLeft", painter, widget);
        break;
    case PE_PanelButtonCommand:
        break;
    case PE_IndicatorMenuCheckMark:
        drawQmlEditorIcon(element, option, "tickIcon", painter, widget);
        break;
    case PE_FrameMenu:
    case PE_PanelMenu:
    {
        painter->save();
        painter->setBrush(creatorTheme()->color(Theme::DSsubPanelBackground));
        painter->setPen(Qt::NoPen);
        painter->drawRect(option->rect);
        painter->restore();
    }
        break;
    default:
        QProxyStyle::drawPrimitive(element, option, painter, widget);
        break;
    }
}

void ManhattanStyle::drawControlForQmlEditor(ControlElement element,
                                             const QStyleOption *option,
                                             QPainter *painter,
                                             const QWidget *widget) const
{
    Q_UNUSED(element)
    if (const auto mbi = qstyleoption_cast<const QStyleOptionMenuItem *>(option)) {
        painter->save();
        const int iconHeight = pixelMetric(QStyle::PM_SmallIconSize, option, widget);
        const int horizontalSpacing = pixelMetric(QStyle::PM_LayoutHorizontalSpacing, option, widget);
        const int iconWidth = iconHeight;
        const bool isActive = mbi->state & State_Selected;
        const bool isDisabled = !(mbi->state & State_Enabled);
        const bool isCheckable = mbi->checkType != QStyleOptionMenuItem::NotCheckable;
        const bool isChecked = isCheckable ? mbi->checked : false;
        int startMargin = pixelMetric(QStyle::PM_LayoutLeftMargin, option, widget);
        int endMargin = pixelMetric(QStyle::PM_LayoutRightMargin, option, widget);
        int forwardX = 0;

        if (option->direction == Qt::RightToLeft)
            std::swap(startMargin, endMargin);

        QStyleOptionMenuItem item = *mbi;

        if (isActive) {
            painter->fillRect(item.rect, creatorTheme()->color(Theme::DSinteraction));
        }
        forwardX += startMargin;

        if (item.menuItemType == QStyleOptionMenuItem::Separator) {
            int commonHeight = item.rect.center().y();
            int additionalMargin = forwardX /*hmargin*/;
            QLineF separatorLine (item.rect.left() + additionalMargin,
                                  commonHeight,
                                  item.rect.right() - additionalMargin,
                                  commonHeight);

            painter->setPen(creatorTheme()->color(Theme::DSstateSeparatorColor));
            painter->drawLine(separatorLine);
            item.text.clear();
            painter->restore();
            return;
        }

        QPixmap iconPixmap;
        QIcon::Mode mode = isDisabled ? QIcon::Disabled : ((isActive) ? QIcon::Active : QIcon::Normal);
        QIcon::State state = isChecked ? QIcon::On : QIcon::Off;
        QColor themePenColor = qmlEditorTextColor(!isDisabled, isActive, isChecked);

        if (!item.icon.isNull()) {
            iconPixmap = item.icon.pixmap(QSize(iconHeight, iconHeight), mode, state);
        } else if (isCheckable) {
            iconPixmap = QPixmap(iconHeight, iconHeight);
            iconPixmap.fill(Qt::transparent);

            if (item.checked) {
                QStyleOptionMenuItem so = item;
                so.rect = iconPixmap.rect();
                QPainter dPainter(&iconPixmap);
                dPainter.setPen(themePenColor);
                drawPrimitive(PE_IndicatorMenuCheckMark, &so, &dPainter, widget);
            }
        }

        if (!iconPixmap.isNull()) {
            QRect vCheckRect = visualRect(item.direction,
                                          item.rect,
                                          QRect(item.rect.x() + forwardX,
                                                item.rect.y(),
                                                iconWidth,
                                                item.rect.height()));

            QRect pmr(QPoint(0, 0), iconPixmap.deviceIndependentSize().toSize());
            pmr.moveCenter(vCheckRect.center());
            painter->setPen(themePenColor);
            painter->drawPixmap(pmr.topLeft(), iconPixmap);

            item.checkType = QStyleOptionMenuItem::NotCheckable;
            item.checked = false;
            item.icon = {};
        }
        if (item.menuHasCheckableItems || item.maxIconWidth > 0) {
            forwardX += iconWidth + horizontalSpacing;
        }

        QString shortcutText;
        int tabIndex = item.text.indexOf("\t");
        if (tabIndex > -1) {
            shortcutText = item.text.mid(tabIndex + 1);
            item.text = item.text.left(tabIndex);
        }

        if (item.text.size()) {
            painter->save();

            QRect vTextRect = visualRect(item.direction,
                                         item.rect,
                                         item.rect.adjusted(forwardX, 0 , 0 , 0));

            Qt::Alignment alignmentFlags = item.direction == Qt::LeftToRight ? Qt::AlignLeft
                                                                             : Qt::AlignRight;
            alignmentFlags |= Qt::AlignVCenter;

            int textFlags = Qt::TextShowMnemonic | Qt::TextDontClip | Qt::TextSingleLine;
            if (!proxy()->styleHint(SH_UnderlineShortcut, &item, widget))
                textFlags |= Qt::TextHideMnemonic;
            textFlags |= alignmentFlags;

            painter->setPen(themePenColor);
            painter->drawText(vTextRect, textFlags, item.text);
            painter->restore();
        }

        if (item.menuItemType == QStyleOptionMenuItem::SubMenu) {
            PrimitiveElement dropDirElement = item.direction == Qt::LeftToRight ? PE_IndicatorArrowRight
                                                                                : PE_IndicatorArrowLeft;

            QSize elSize(iconHeight, iconHeight);
            int xOffset = iconHeight + endMargin;
            int yOffset = (item.rect.height() - iconHeight) / 2;
            QRect dropRect(item.rect.topRight(), elSize);
            dropRect.adjust(-xOffset, yOffset, -xOffset, yOffset);

            QStyleOptionMenuItem so = item;
            so.rect = visualRect(item.direction,
                                 item.rect,
                                 dropRect);

            drawPrimitive(dropDirElement, &so, painter, widget);
        } else if (!shortcutText.isEmpty()) {
            QPixmap pix = ManhattanShortcut(&item, shortcutText).getPixmap();

            if (pix.width()) {
                int xOffset = pix.width() + (iconHeight / 2) + endMargin;
                QRect shortcutRect = item.rect.translated({item.rect.width() - xOffset, 0});
                shortcutRect.setSize({pix.width(), item.rect.height()});
                shortcutRect = visualRect(item.direction,
                                          item.rect,
                                          shortcutRect);
                drawItemPixmap(painter,
                               shortcutRect,
                               Qt::AlignRight | Qt::AlignVCenter,
                               pix);
            }
        }
        painter->restore();
    }
}

void ManhattanStyle::drawQmlEditorIcon(PrimitiveElement element,
                                       const QStyleOption *option,
                                       const char *propertyName,
                                       QPainter *painter,
                                       const QWidget *widget) const
{
    if (option->styleObject && option->styleObject->property(propertyName).isValid()) {
        const auto mbi = qstyleoption_cast<const QStyleOptionMenuItem *>(option);
        if (mbi) {
            const bool checkable = mbi->checkType != QStyleOptionMenuItem::NotCheckable;
            const bool isDisabled = !(mbi->state & State_Enabled);
            const bool isActive = mbi->state & State_Selected;
            QIcon icon = mbi->styleObject->property(propertyName).value<QIcon>();
            QIcon::Mode mode = isDisabled ? QIcon::Disabled : ((isActive) ? QIcon::Active : QIcon::Normal);
            QIcon::State state = (checkable && mbi->checked) ? QIcon::On : QIcon::Off;
            QPixmap pix = icon.pixmap(option->rect.size(), mode, state);
            drawItemPixmap(painter, option->rect, Qt::AlignCenter, pix);
            return;
        }
    }
    QProxyStyle::drawPrimitive(element, option, painter, widget);
}

void ManhattanStyle::drawControl(ControlElement element, const QStyleOption *option,
                                 QPainter *painter, const QWidget *widget) const
=======
void ManhattanStyle::drawControl(
        ControlElement element,
        const QStyleOption *option,
        QPainter *painter,
        const QWidget *widget) const
>>>>>>> df7398e2
{
    if (!panelWidget(widget) && !qobject_cast<const QMenu *>(widget)) {
        QProxyStyle::drawControl(element, option, painter, widget);
        return;
    }

    switch (element) {
    case CE_MenuItem:
        painter->save();
        if (const auto mbi = qstyleoption_cast<const QStyleOptionMenuItem *>(option)) {
            const bool enabled = mbi->state & State_Enabled;
            QStyleOptionMenuItem item = *mbi;
            item.rect = mbi->rect;
            const QColor color = creatorTheme()->color(enabled
                                                       ? Theme::MenuItemTextColorNormal
                                                       : Theme::MenuItemTextColorDisabled);
            if (color.isValid()) {
                QPalette pal = mbi->palette;
                pal.setBrush(QPalette::Text, color);
                item.palette = pal;
            }

<<<<<<< HEAD
            if (isQmlEditorMenu(widget))
                drawControlForQmlEditor(element, &item, painter, widget);
            else
                QProxyStyle::drawControl(element, &item, painter, widget);
=======
            QProxyStyle::drawControl(element, &item, painter, widget);
>>>>>>> df7398e2
        }
        painter->restore();
        break;

    case CE_MenuBarItem:
        painter->save();
        if (const auto mbi = qstyleoption_cast<const QStyleOptionMenuItem *>(option)) {
            const bool act = mbi->state & (State_Sunken | State_Selected);
            const bool dis = !(mbi->state & State_Enabled);

            if (creatorTheme()->flag(Theme::FlatMenuBar))
                painter->fillRect(option->rect, StyleHelper::baseColor());
            else
                StyleHelper::menuGradient(painter, option->rect, option->rect);

            QStyleOptionMenuItem item = *mbi;
            item.rect = mbi->rect;
            QPalette pal = mbi->palette;
            pal.setBrush(QPalette::ButtonText, dis
                ? creatorTheme()->color(Theme::MenuBarItemTextColorDisabled)
                : creatorTheme()->color(Theme::MenuBarItemTextColorNormal));
            item.palette = pal;
            QCommonStyle::drawControl(element, &item, painter, widget);

            if (act) {
                // Fill|
                const QColor fillColor = StyleHelper::alphaBlendedColors(
                            StyleHelper::baseColor(), creatorTheme()->color(Theme::FancyToolButtonHoverColor));
                painter->fillRect(option->rect, fillColor);

                QPalette pal = mbi->palette;
                uint alignment = Qt::AlignCenter | Qt::TextShowMnemonic | Qt::TextDontClip | Qt::TextSingleLine;
                if (!styleHint(SH_UnderlineShortcut, mbi, widget))
                    alignment |= Qt::TextHideMnemonic;
                pal.setBrush(QPalette::Text, creatorTheme()->color(dis
                                                                   ? Theme::IconsDisabledColor
                                                                   : Theme::PanelTextColorLight));
                drawItemText(painter, item.rect, alignment, pal, !dis, mbi->text, QPalette::Text);
            }
        }
        painter->restore();
        break;

    case CE_ComboBoxLabel:
        if (const auto cb = qstyleoption_cast<const QStyleOptionComboBox *>(option)) {
            if (panelWidget(widget)) {
                painter->save();
                QRect editRect = subControlRect(CC_ComboBox, cb, SC_ComboBoxEditField, widget);
                QPalette customPal = cb->palette;
                const bool drawIcon =
                    !(widget && widget->property(StyleHelper::C_HIDE_ICON).toBool());

                if (!cb->currentIcon.isNull() && drawIcon) {
                    QIcon::Mode mode = cb->state & State_Enabled ? QIcon::Normal
                                                                 : QIcon::Disabled;
                    QPixmap pixmap = cb->currentIcon.pixmap(cb->iconSize, mode);
                    QRect iconRect(editRect);
                    iconRect.setWidth(cb->iconSize.width() + 4);
                    iconRect = alignedRect(cb->direction,
                                           Qt::AlignLeft | Qt::AlignVCenter,
                                           iconRect.size(), editRect);
                    if (cb->editable)
                        painter->fillRect(iconRect, customPal.brush(QPalette::Base));
                    drawItemPixmap(painter, iconRect, Qt::AlignCenter, pixmap);

                    if (cb->direction == Qt::RightToLeft)
                        editRect.translate(-4 - cb->iconSize.width(), 0);
                    else
                        editRect.translate(cb->iconSize.width() + 4, 0);

                    // Reserve some space for the down-arrow
                    editRect.adjust(0, 0, -13, 0);
                }

                Qt::TextElideMode elideMode = Qt::ElideRight;
                if (widget && widget->dynamicPropertyNames().contains(StyleHelper::C_ELIDE_MODE))
                    elideMode = widget->property(StyleHelper::C_ELIDE_MODE)
                                    .value<Qt::TextElideMode>();

                QLatin1Char asterisk('*');
                int elideWidth = editRect.width();

                bool notElideAsterisk = elideMode == Qt::ElideRight && widget
                                        && widget->property(StyleHelper::C_NOT_ELIDE_ASTERISK).toBool()
                                        && cb->currentText.endsWith(asterisk)
                                        && option->fontMetrics.horizontalAdvance(cb->currentText)
                                               > elideWidth;

                QString text;
                if (notElideAsterisk) {
                    elideWidth -= option->fontMetrics.horizontalAdvance(asterisk);
                    text = asterisk;
                }
                text.prepend(option->fontMetrics.elidedText(cb->currentText, elideMode, elideWidth));

                if (creatorTheme()->flag(Theme::ComboBoxDrawTextShadow)
                    && (option->state & State_Enabled))
                {
                    painter->setPen(StyleHelper::toolBarDropShadowColor());
                    painter->drawText(editRect.adjusted(1, 0, -1, 0), Qt::AlignLeft | Qt::AlignVCenter, text);
                }
                painter->setPen((option->state & State_Enabled)
                                  ? option->palette.color(QPalette::WindowText)
                                  : creatorTheme()->color(Theme::IconsDisabledColor));
                painter->drawText(editRect.adjusted(1, 0, -1, 0), Qt::AlignLeft | Qt::AlignVCenter, text);

                painter->restore();
            } else {
                QProxyStyle::drawControl(element, option, painter, widget);
            }
        }
        break;

    case CE_SizeGrip: {
            painter->save();
            QColor dark = Qt::white;
            dark.setAlphaF(0.1f);
            int x, y, w, h;
            option->rect.getRect(&x, &y, &w, &h);
            int sw = qMin(h, w);
            if (h > w)
                painter->translate(0, h - w);
            else
                painter->translate(w - h, 0);
            int sx = x;
            int sy = y;
            int s = 4;
            painter->setPen(dark);
            if (option->direction == Qt::RightToLeft) {
                sx = x + sw;
                for (int i = 0; i < 4; ++i) {
                    painter->drawLine(x, sy, sx, sw);
                    sx -= s;
                    sy += s;
                }
            } else {
                for (int i = 0; i < 4; ++i) {
                    painter->drawLine(sx, sw, sw, sy);
                    sx += s;
                    sy += s;
                }
            }
            painter->restore();
        }
        break;

    case CE_MenuBarEmptyArea: {
            if (creatorTheme()->flag(Theme::FlatMenuBar))
                painter->fillRect(option->rect, StyleHelper::baseColor());
            else
                StyleHelper::menuGradient(painter, option->rect, option->rect);

            painter->save();
            painter->setPen(StyleHelper::toolBarBorderColor());
            painter->drawLine(option->rect.bottomLeft() + QPointF(0.5, 0.5),
                              option->rect.bottomRight() + QPointF(0.5, 0.5));
            painter->restore();
        }
        break;

    case CE_MenuEmptyArea:
        if (isQmlEditorMenu(widget))
            drawPrimitive(PE_PanelMenu, option, painter, widget);
        else
            QProxyStyle::drawControl(element, option, painter, widget);

        break;
    case CE_ToolBar:
        {
            QRect rect = option->rect;
            const QRectF borderRect = QRectF(rect).adjusted(0.5, 0.5, -0.5, -0.5);
            bool horizontal = option->state & State_Horizontal;

            // Map offset for global window gradient
            QRect gradientSpan;
            if (widget) {
                QPoint offset = widget->window()->mapToGlobal(option->rect.topLeft()) -
                                widget->mapToGlobal(option->rect.topLeft());
                gradientSpan = QRect(offset, widget->window()->size());
            }

            bool drawLightColored = lightColored(widget);
            // draws the background of the 'Type hierarchy', 'Projects' headers
            if (creatorTheme()->flag(Theme::FlatToolBars))
                painter->fillRect(rect, StyleHelper::toolbarBaseColor(drawLightColored));
            else if (horizontal)
                StyleHelper::horizontalGradient(painter, gradientSpan, rect, drawLightColored);
            else
                StyleHelper::verticalGradient(painter, gradientSpan, rect, drawLightColored);

            if (creatorTheme()->flag(Theme::DrawToolBarHighlights)) {
                if (!drawLightColored)
                    painter->setPen(StyleHelper::toolBarBorderColor());
                else
                    painter->setPen(QColor(0x888888));

                if (horizontal) {
                    // Note: This is a hack to determine if the
                    // toolbar should draw the top or bottom outline
                    // (needed for the find toolbar for instance)
                    const QColor hightLight = creatorTheme()->flag(Theme::FlatToolBars)
                            ? creatorTheme()->color(Theme::FancyToolBarSeparatorColor)
                            : StyleHelper::sidebarHighlight();
                    const QColor borderColor = drawLightColored
                            ? QColor(255, 255, 255, 180) : hightLight;
                    if (widget && widget->property(StyleHelper::C_TOP_BORDER).toBool()) {
                        painter->drawLine(borderRect.topLeft(), borderRect.topRight());
                        painter->setPen(borderColor);
                        painter->drawLine(borderRect.topLeft() + QPointF(0, 1), borderRect.topRight() + QPointF(0, 1));
                    } else {
                        painter->drawLine(borderRect.bottomLeft(), borderRect.bottomRight());
                        painter->setPen(borderColor);
                        painter->drawLine(borderRect.topLeft(), borderRect.topRight());
                    }
                } else {
                    painter->drawLine(borderRect.topLeft(), borderRect.bottomLeft());
                    painter->drawLine(borderRect.topRight(), borderRect.bottomRight());
                }
            }
            if (creatorTheme()->flag(Theme::DrawToolBarBorders)) {
                painter->setPen(StyleHelper::toolBarBorderColor());
                if (widget && widget->property(StyleHelper::C_TOP_BORDER).toBool())
                    painter->drawLine(borderRect.topLeft(), borderRect.topRight());
                else
                    painter->drawLine(borderRect.bottomLeft(), borderRect.bottomRight());
            }
        }
        break;
    case CE_ToolButtonLabel:
        // Directly use QCommonStyle to circumvent funny painting in QMacStyle
        // which ignores the palette and adds an alpha
        QCommonStyle::drawControl(element, option, painter, widget);
        break;
    default:
        QProxyStyle::drawControl(element, option, painter, widget);
        break;
    }
}

void ManhattanStyle::drawComplexControl(ComplexControl control, const QStyleOptionComplex *option,
                                        QPainter *painter, const QWidget *widget) const
{
    if (!panelWidget(widget))
         return QProxyStyle::drawComplexControl(control, option, painter, widget);

    QRect rect = option->rect;
    switch (control) {
    case CC_ToolButton:
        if (const auto toolbutton = qstyleoption_cast<const QStyleOptionToolButton *>(option)) {
            bool reverse = option->direction == Qt::RightToLeft;
            const bool drawborder =
                (widget && widget->property(StyleHelper::C_SHOW_BORDER).toBool());

            if (drawborder)
                drawButtonSeparator(painter, rect, reverse);

            QRect button, menuarea;
            button = subControlRect(control, toolbutton, SC_ToolButton, widget);
            menuarea = subControlRect(control, toolbutton, SC_ToolButtonMenu, widget);

            State bflags = toolbutton->state;
            if (bflags & State_AutoRaise) {
                if (!(bflags & State_MouseOver))
                    bflags &= ~State_Raised;
            }

            State mflags = bflags;
            if (toolbutton->state & State_Sunken) {
                if (toolbutton->activeSubControls & SC_ToolButton)
                    bflags |= State_Sunken;
                if (toolbutton->activeSubControls & SC_ToolButtonMenu)
                    mflags |= State_Sunken;
            }

            QStyleOption tool(0);
            tool.palette = toolbutton->palette;
            if (toolbutton->subControls & SC_ToolButton) {
                tool.rect = button;
                tool.state = bflags;
                drawPrimitive(PE_PanelButtonTool, &tool, painter, widget);
            }

            QStyleOptionToolButton label = *toolbutton;

            label.palette = panelPalette(option->palette, lightColored(widget));
            if (widget && widget->property(StyleHelper::C_HIGHLIGHT_WIDGET).toBool()) {
                label.palette.setColor(QPalette::ButtonText,
                                       creatorTheme()->color(Theme::IconsWarningToolBarColor));
            }
            int fw = pixelMetric(PM_DefaultFrameWidth, option, widget);
            label.rect = button.adjusted(fw, fw, -fw, -fw);

            drawControl(CE_ToolButtonLabel, &label, painter, widget);

            if (toolbutton->subControls & SC_ToolButtonMenu) {
                tool.state = mflags;
                tool.rect = menuarea.adjusted(1, 1, -1, -1);
                if (mflags & (State_Sunken | State_On | State_Raised)) {
                    painter->setPen(Qt::gray);
                    const QRectF lineRect = QRectF(tool.rect).adjusted(-0.5, 2.5, 0, -2.5);
                    painter->drawLine(lineRect.topLeft(), lineRect.bottomLeft());
                    if (mflags & (State_Sunken)) {
                        QColor shade(0, 0, 0, 50);
                        painter->fillRect(tool.rect.adjusted(0, -1, 1, 1), shade);
                    } else if (!HostOsInfo::isMacHost() && (mflags & State_MouseOver)) {
                        QColor shade(255, 255, 255, 50);
                        painter->fillRect(tool.rect.adjusted(0, -1, 1, 1), shade);
                    }
                }
                tool.rect = tool.rect.adjusted(2, 2, -2, -2);
                drawPrimitive(PE_IndicatorArrowDown, &tool, painter, widget);
            } else if (toolbutton->features & QStyleOptionToolButton::HasMenu
                       && widget && !widget->property(StyleHelper::C_NO_ARROW).toBool()) {
                int arrowSize = 6;
                QRect ir = toolbutton->rect.adjusted(1, 1, -1, -1);
                QStyleOptionToolButton newBtn = *toolbutton;
                newBtn.palette = panelPalette(option->palette);
                newBtn.rect = QRect(ir.right() - arrowSize - 1,
                                    ir.height() - arrowSize - 2, arrowSize, arrowSize);
                drawPrimitive(PE_IndicatorArrowDown, &newBtn, painter, widget);
            }
        }
        break;

    case CC_ComboBox:
        if (const auto cb = qstyleoption_cast<const QStyleOptionComboBox *>(option)) {
            painter->save();
            bool isEmpty = cb->currentText.isEmpty() && cb->currentIcon.isNull();
            bool reverse = option->direction == Qt::RightToLeft;
            const bool drawborder =
                !(widget && widget->property(StyleHelper::C_HIDE_BORDER).toBool());
            const bool drawleftborder =
                (widget && widget->property(StyleHelper::C_DRAW_LEFT_BORDER).toBool());
            const bool alignarrow =
                !(widget && widget->property(StyleHelper::C_ALIGN_ARROW).toBool());

            if (drawborder) {
                drawButtonSeparator(painter, rect, reverse);
                if (drawleftborder)
                    drawButtonSeparator(painter, rect.adjusted(0, 0, -rect.width() + 2, 0), reverse);
            }

            QStyleOption toolbutton = *option;
            if (isEmpty)
                toolbutton.state &= ~(State_Enabled | State_Sunken);
            painter->save();
            if (drawborder) {
                int leftClipAdjust = 0;
                if (drawleftborder)
                    leftClipAdjust = 2;
                painter->setClipRect(toolbutton.rect.adjusted(leftClipAdjust, 0, -2, 0));
            }
            drawPrimitive(PE_PanelButtonTool, &toolbutton, painter, widget);
            painter->restore();
            // Draw arrow
            int menuButtonWidth = 12;
            int left = !reverse ? rect.right() - menuButtonWidth : rect.left();
            int right = !reverse ? rect.right() : rect.left() + menuButtonWidth;
            QRect arrowRect((left + right) / 2 + (reverse ? 6 : -6), rect.center().y() - 3, 9, 9);

            if (!alignarrow) {
                int labelwidth = option->fontMetrics.horizontalAdvance(cb->currentText);
                if (reverse)
                    arrowRect.moveLeft(qMax(rect.width() - labelwidth - menuButtonWidth - 2, 4));
                else
                    arrowRect.moveLeft(qMin(labelwidth + menuButtonWidth - 2, rect.width() - menuButtonWidth - 4));
            }
            if (option->state & State_On)
                arrowRect.translate(QProxyStyle::pixelMetric(PM_ButtonShiftHorizontal, option, widget),
                                    QProxyStyle::pixelMetric(PM_ButtonShiftVertical, option, widget));

            QStyleOption arrowOpt = *option;
            arrowOpt.rect = arrowRect;
            if (isEmpty)
                arrowOpt.state &= ~(State_Enabled | State_Sunken);

            if (styleHint(SH_ComboBox_Popup, option, widget)) {
                arrowOpt.rect.translate(0, -3);
                drawPrimitive(PE_IndicatorArrowUp, &arrowOpt, painter, widget);
                arrowOpt.rect.translate(0, 6);
                drawPrimitive(PE_IndicatorArrowDown, &arrowOpt, painter, widget);
            } else {
                drawPrimitive(PE_IndicatorArrowDown, &arrowOpt, painter, widget);
            }

            painter->restore();
        }
        break;
<<<<<<< HEAD
    case CC_Slider:
        if (const auto *slider = qstyleoption_cast<const QStyleOptionSlider *>(option)) {
            QRect groove = proxy()->subControlRect(CC_Slider, option, SC_SliderGroove, widget);
            QRect handle = proxy()->subControlRect(CC_Slider, option, SC_SliderHandle, widget);

            bool horizontal = slider->orientation == Qt::Horizontal;
            bool ticksAbove = slider->tickPosition & QSlider::TicksAbove;
            bool ticksBelow = slider->tickPosition & QSlider::TicksBelow;
            bool enabled = option->state & QStyle::State_Enabled;
            bool grooveHover = slider->activeSubControls & SC_SliderGroove;
            bool handleHover = slider->activeSubControls & SC_SliderHandle;
            bool interaction = option->state & State_Sunken;
            bool activeFocus = option->state & State_HasFocus && option->state & State_KeyboardFocusChange;

            int sliderPaintingOffset = horizontal
                    ? handle.center().x()
                    : handle.center().y();

            int borderRadius = 4;

            painter->save();
            painter->setRenderHint(QPainter::RenderHint::Antialiasing);

            int lineWidth = pixelMetric(QStyle::PM_DefaultFrameWidth, option, widget);
            Theme::Color themeframeColor = enabled
                    ? interaction
                      ? Theme::DSstateControlBackgroundColor_hover // Pressed
                      : grooveHover
                          ? Theme::DSstateSeparatorColor // GrooveHover
                          : Theme::DSpopupBackground // Idle
                    : Theme::DSpopupBackground; // Disabled

            QColor frameColor = creatorTheme()->color(themeframeColor);

            if ((option->subControls & SC_SliderGroove) && groove.isValid()) {
                Theme::Color bgPlusColor = enabled
                        ? interaction
                          ? Theme::DSstateControlBackgroundColor_hover // Pressed
                          : grooveHover
                              ? Theme::DSstateSeparatorColor // GrooveHover
                              : Theme::DStoolbarBackground // Idle
                        : Theme::DStoolbarBackground; // Disabled
                Theme::Color bgMinusColor = Theme::DSpopupBackground;

                QRect minusRect(groove);
                QRect plusRect(groove);

                if (horizontal) {
                    if (slider->upsideDown) {
                        minusRect.setLeft(sliderPaintingOffset);
                        plusRect.setRight(sliderPaintingOffset);
                    } else {
                        minusRect.setRight(sliderPaintingOffset);
                        plusRect.setLeft(sliderPaintingOffset);
                    }
                } else {
                    if (slider->upsideDown) {
                        minusRect.setBottom(sliderPaintingOffset);
                        plusRect.setTop(sliderPaintingOffset);
                    } else {
                        minusRect.setTop(sliderPaintingOffset);
                        plusRect.setBottom(sliderPaintingOffset);
                    }
                }

                painter->save();
                painter->setPen(Qt::NoPen);
                painter->setBrush(creatorTheme()->color(bgPlusColor));
                painter->drawRoundedRect(plusRect, borderRadius, borderRadius);
                painter->setBrush(creatorTheme()->color(bgMinusColor));
                painter->drawRoundedRect(minusRect, borderRadius, borderRadius);
                painter->restore();
            }

            if (option->subControls & SC_SliderTickmarks) {
                Theme::Color tickPen = enabled
                        ? activeFocus
                          ? Theme::DSstateBackgroundColor_hover
                          : Theme::DSBackgroundColorAlternate
                        : Theme::DScontrolBackgroundDisabled;

                painter->setPen(tickPen);
                int tickSize = proxy()->pixelMetric(PM_SliderTickmarkOffset, option, widget);
                int available = proxy()->pixelMetric(PM_SliderSpaceAvailable, slider, widget);
                int interval = slider->tickInterval;
                if (interval <= 0) {
                    interval = slider->singleStep;
                    if (QStyle::sliderPositionFromValue(slider->minimum, slider->maximum, interval,
                                                        available)
                            - QStyle::sliderPositionFromValue(slider->minimum, slider->maximum,
                                                              0, available) < 3)
                        interval = slider->pageStep;
                }
                if (interval <= 0)
                    interval = 1;

                int v = slider->minimum;
                int len = proxy()->pixelMetric(PM_SliderLength, slider, widget);
                while (v <= slider->maximum + 1) {
                    if (v == slider->maximum + 1 && interval == 1)
                        break;
                    const int v_ = qMin(v, slider->maximum);
                    int pos = sliderPositionFromValue(slider->minimum, slider->maximum,
                                                      v_, (horizontal
                                                           ? slider->rect.width()
                                                           : slider->rect.height()) - len,
                                                      slider->upsideDown) + len / 2;
                    int extra = 2 - ((v_ == slider->minimum || v_ == slider->maximum) ? 1 : 0);

                    if (horizontal) {
                        if (ticksAbove) {
                            painter->drawLine(pos, slider->rect.top() + extra,
                                              pos, slider->rect.top() + tickSize);
                        }
                        if (ticksBelow) {
                            painter->drawLine(pos, slider->rect.bottom() - extra,
                                              pos, slider->rect.bottom() - tickSize);
                        }
                    } else {
                        if (ticksAbove) {
                            painter->drawLine(slider->rect.left() + extra, pos,
                                              slider->rect.left() + tickSize, pos);
                        }
                        if (ticksBelow) {
                            painter->drawLine(slider->rect.right() - extra, pos,
                                              slider->rect.right() - tickSize, pos);
                        }
                    }
                    // in the case where maximum is max int
                    int nextInterval = v + interval;
                    if (nextInterval < v)
                        break;
                    v = nextInterval;
                }
            }

            // draw handle
            if ((option->subControls & SC_SliderHandle) ) {
                Theme::Color handleColor = enabled
                        ? interaction
                            ? Theme::DSinteraction  // Interaction
                            : grooveHover || handleHover
                              ? Theme::DStabActiveText // Hover
                              : Theme::PalettePlaceholderText // Idle
                        : Theme::DStoolbarIcon_blocked; // Disabled

                int halfSliderThickness = horizontal
                        ? handle.width() / 2
                        : handle.height() / 2;
                painter->setBrush(creatorTheme()->color(handleColor));
                painter->setPen(Qt::NoPen);
                painter->drawRoundedRect(handle,
                                        halfSliderThickness,
                                        halfSliderThickness);
            }

            if (groove.isValid()) {
                painter->setBrush(Qt::NoBrush);
                painter->setPen(QPen(frameColor, lineWidth));
                painter->drawRoundedRect(groove, borderRadius, borderRadius);
            }
            painter->restore();
        }
        break;
=======
>>>>>>> df7398e2
    default:
        QProxyStyle::drawComplexControl(control, option, painter, widget);
        break;
    }
}

void ManhattanStyle::drawButtonSeparator(QPainter *painter, const QRect &rect, bool reverse)
{
    const QRectF borderRect = QRectF(rect).adjusted(0.5, 0.5, -0.5, -0.5);
    if (creatorTheme()->flag(Theme::FlatToolBars)) {
        const int margin = 3;
        painter->setPen(creatorTheme()->color(Theme::FancyToolBarSeparatorColor));
        painter->drawLine(borderRect.topRight() + QPointF(0, margin),
                          borderRect.bottomRight() - QPointF(0, margin));
    } else {
        QLinearGradient grad(rect.topRight(), rect.bottomRight());
        grad.setColorAt(0, QColor(255, 255, 255, 20));
        grad.setColorAt(0.4, QColor(255, 255, 255, 60));
        grad.setColorAt(0.7, QColor(255, 255, 255, 50));
        grad.setColorAt(1, QColor(255, 255, 255, 40));
        painter->setPen(QPen(grad, 1));
        painter->drawLine(borderRect.topRight(), borderRect.bottomRight());
        grad.setColorAt(0, QColor(0, 0, 0, 30));
        grad.setColorAt(0.4, QColor(0, 0, 0, 70));
        grad.setColorAt(0.7, QColor(0, 0, 0, 70));
        grad.setColorAt(1, QColor(0, 0, 0, 40));
        painter->setPen(QPen(grad, 1));
        if (!reverse)
           painter->drawLine(borderRect.topRight() - QPointF(1, 0), borderRect.bottomRight() - QPointF(1, 0));
        else
           painter->drawLine(borderRect.topLeft(), borderRect.bottomLeft());
    }
 }<|MERGE_RESOLUTION|>--- conflicted
+++ resolved
@@ -3,18 +3,12 @@
 
 #include "manhattanstyle.h"
 
-<<<<<<< HEAD
 #include "generalsettings.h"
 
 #include <utils/algorithm.h>
 #include <utils/fancymainwindow.h>
 #include <utils/hostosinfo.h>
 #include <utils/itemviews.h>
-=======
-#include <utils/algorithm.h>
-#include <utils/fancymainwindow.h>
-#include <utils/hostosinfo.h>
->>>>>>> df7398e2
 #include <utils/qtcassert.h>
 #include <utils/styleanimator.h>
 #include <utils/stylehelper.h>
@@ -101,23 +95,6 @@
 }
 
 // Consider making this a QStyle state
-static bool isQmlEditorMenu(const QWidget *widget)
-{
-    const QMenu *menu = qobject_cast<const QMenu *> (widget);
-    if (!menu)
-        return false;
-
-    const QWidget *p = widget;
-    while (p) {
-        if (p->property("qmlEditorMenu").toBool())
-            return styleEnabled(widget);
-        p = p->parentWidget();
-    }
-
-    return false;
-}
-
-// Consider making this a QStyle state
 bool lightColored(const QWidget *widget)
 {
     if (!widget)
@@ -141,246 +118,6 @@
             && strcmp(style->metaObject()->className(), "QFusionStyle") == 0;
 }
 
-QColor qmlEditorTextColor(bool enabled,
-                          bool active,
-                          bool checked)
-{
-    Theme::Color themePenColorId = enabled ? (active
-                                              ? (checked ? Theme::DSsubPanelBackground
-                                                         : Theme::DSpanelBackground)
-                                              : Theme::DStextColor)
-                                           : Theme::DStextColorDisabled;
-
-    return creatorTheme()->color(themePenColorId);
-}
-
-QPixmap getDeletePixmap(bool enabled,
-                        bool active,
-                        const QSize &sizeLimit)
-{
-    using Utils::Theme;
-    using Utils::creatorTheme;
-    using namespace Utils::StyleHelper;
-
-    const double xRatio = 19;
-    const double yRatio = 9;
-    double sizeConst = std::min(xRatio * sizeLimit.height(), yRatio * sizeLimit.width());
-    sizeConst = std::max(xRatio, sizeConst);
-
-    const int height = sizeConst/xRatio;
-    const int width = sizeConst/yRatio;
-    QPixmap retval(width, height);
-    QPainter p(&retval);
-    const qreal devicePixelRatio = p.device()->devicePixelRatio();
-
-    QPixmap pixmap;
-    QString pixmapName = QLatin1String("StyleHelper::drawDelete")
-            + "-" + QString::number(sizeConst)
-            + "-" + QString::number(enabled)
-            + "-" + QString::number(active)
-            + "-" + QString::number(devicePixelRatio);
-
-    if (!QPixmapCache::find(pixmapName, &pixmap)) {
-        QImage image(width * devicePixelRatio, height * devicePixelRatio, QImage::Format_ARGB32_Premultiplied);
-        image.fill(Qt::transparent);
-        QPainter painter(&image);
-
-        auto drawDelete = [&painter, yRatio](const QRect &rect, const QColor &color) -> void
-        {
-            static const QStyle* const style = QApplication::style();
-            if (!style)
-                return;
-
-            const int height = rect.height();
-            const int width = rect.width();
-            const int insideW = height / 2;
-            const int penWidth = std::ceil(height / yRatio);
-            const int pixelGuard = penWidth / 2;
-            const QRect xRect = {insideW + (4 * penWidth),
-                                2 * penWidth,
-                                4 * penWidth,
-                                5 * penWidth};
-
-            // Workaround for QTCREATORBUG-28470
-            painter.save();
-            painter.setOpacity(color.alphaF());
-
-            QPen pen(color, penWidth);
-            pen.setJoinStyle(Qt::MiterJoin);
-            painter.setPen(pen);
-
-            QPainterPath pp(QPointF(pixelGuard, insideW));
-            pp.lineTo(insideW, pixelGuard);
-            pp.lineTo(width - pixelGuard, pixelGuard);
-            pp.lineTo(width - pixelGuard, height - pixelGuard);
-            pp.lineTo(insideW, height - pixelGuard);
-            pp.lineTo(pixelGuard, insideW);
-
-            painter.drawPath(pp);
-
-            // drawing X
-            painter.setPen(QPen(color, 1));
-            QPoint stepOver(penWidth, 0);
-
-            pp.clear();
-            pp.moveTo(xRect.topLeft());
-            pp.lineTo(xRect.topLeft() + stepOver);
-            pp.lineTo(xRect.bottomRight());
-            pp.lineTo(xRect.bottomRight() - stepOver);
-            pp.lineTo(xRect.topLeft());
-            painter.fillPath(pp, QBrush(color));
-
-            pp.clear();
-            pp.moveTo(xRect.topRight());
-            pp.lineTo(xRect.topRight() - stepOver);
-            pp.lineTo(xRect.bottomLeft());
-            pp.lineTo(xRect.bottomLeft() + stepOver);
-            pp.lineTo(xRect.topRight());
-            painter.fillPath(pp, QBrush(color));
-
-            painter.restore();
-        };
-
-        if (enabled && creatorTheme()->flag(Theme::ToolBarIconShadow))
-            drawDelete(image.rect().translated(0, devicePixelRatio), StyleHelper::toolBarDropShadowColor());
-
-        drawDelete(image.rect(), qmlEditorTextColor(enabled, active, false));
-
-        painter.end();
-        pixmap = QPixmap::fromImage(image);
-        pixmap.setDevicePixelRatio(devicePixelRatio);
-        QPixmapCache::insert(pixmapName, pixmap);
-    }
-    return pixmap;
-}
-
-struct ManhattanShortcut {
-    ManhattanShortcut(const QStyleOptionMenuItem *option,
-                      const QString &shortcutText)
-        : shortcutText(shortcutText)
-        , enabled(option->state & QStyle::State_Enabled)
-        , active(option->state & QStyle::State_Selected)
-        , font(option->font)
-        , fm(font)
-        , defaultHeight(fm.height())
-        , palette(option->palette)
-        , spaceConst(fm.boundingRect(".").width())
-    {
-        reset();
-    }
-
-    QSize getSize()
-    {
-        if (isFirstParticle)
-            calcResult();
-        return _size;
-    }
-
-    QPixmap getPixmap()
-    {
-        if (!isFirstParticle && !_pixmap.isNull())
-            return _pixmap;
-
-        _pixmap = QPixmap(getSize());
-        _pixmap.fill(Qt::transparent);
-        QPainter painter(&_pixmap);
-        painter.setFont(font);
-        QPen pPen = painter.pen();
-        pPen.setColor(qmlEditorTextColor(enabled, active, false));
-        painter.setPen(pPen);
-        calcResult(&painter);
-        painter.end();
-
-        return _pixmap;
-    }
-
-private:
-    void applySize(const QSize &itemSize) {
-        width += itemSize.width();
-        height = std::max(height, itemSize.height());
-        if (isFirstParticle)
-            isFirstParticle = false;
-        else
-            width += spaceConst;
-    };
-
-    void addText(const QString &txt, QPainter *painter = nullptr)
-    {
-        if (txt.size()) {
-            int textWidth = fm.boundingRect(txt).width();
-            QSize itemSize = {textWidth, defaultHeight};
-            if (painter) {
-                QRect placeRect({width, 0}, itemSize);
-                painter->drawText(placeRect, txt, textOption);
-            }
-            applySize(itemSize);
-        }
-    };
-
-    void addPixmap(const QPixmap &pixmap, QPainter *painter = nullptr)
-    {
-        if (painter)
-            painter->drawPixmap(QRect({width, 0}, pixmap.size()), pixmap);
-
-        applySize(pixmap.size());
-    };
-
-    void calcResult(QPainter *painter = nullptr)
-    {
-        reset();
-#ifndef QT_NO_SHORTCUT
-        if (!shortcutText.isEmpty()) {
-            int fwdIndex = 0;
-            QRegularExpressionMatch mMatch = backspaceDetect.match(shortcutText);
-            int matchCount = mMatch.lastCapturedIndex();
-
-            for (int i = 0; i <= matchCount; ++i) {
-                QString mStr = mMatch.captured(i);
-                QPixmap pixmap = getDeletePixmap(enabled,
-                                                 active,
-                                                 {defaultHeight * 3, defaultHeight});
-
-                int lIndex = shortcutText.indexOf(mStr, fwdIndex);
-                int diffChars = lIndex - fwdIndex;
-                addText(shortcutText.mid(fwdIndex, diffChars), painter);
-                addPixmap(pixmap, painter);
-                fwdIndex = lIndex + mStr.size();
-            }
-            addText(shortcutText.mid(fwdIndex), painter);
-        }
-#endif
-        _size = {width, height};
-    }
-
-    void reset()
-    {
-        isFirstParticle = true;
-        width = 0;
-        height = 0;
-    }
-
-    const QString shortcutText;
-    const bool enabled;
-    const bool active;
-    const QFont font;
-    const QFontMetrics fm;
-    const int defaultHeight;
-    const QPalette palette;
-    const int spaceConst;
-    static const QTextOption textOption;
-    static const QRegularExpression backspaceDetect;
-    bool isFirstParticle = true;
-
-    int width = 0;
-    int height = 0;
-    QSize _size;
-    QPixmap _pixmap;
-};
-const QRegularExpression ManhattanShortcut::backspaceDetect("\\+*backspace\\+*",
-                                                            QRegularExpression::CaseInsensitiveOption);
-const QTextOption ManhattanShortcut::textOption(Qt::AlignLeft | Qt::AlignVCenter);
-
-
 class ManhattanStylePrivate
 {
 public:
@@ -426,74 +163,16 @@
 
     switch (type) {
     case CT_Splitter:
-<<<<<<< HEAD
         if (widget && widget->property(StyleHelper::C_MINI_SPLITTER).toBool())
-=======
-        if (widget && widget->property("minisplitter").toBool())
->>>>>>> df7398e2
             newSize = QSize(1, 1);
         break;
     case CT_ComboBox:
         if (panelWidget(widget))
             newSize += QSize(14, 0);
         break;
-<<<<<<< HEAD
-    case CT_MenuItem:
-        if (isQmlEditorMenu(widget)) {
-            if (const auto mbi = qstyleoption_cast<const QStyleOptionMenuItem *>(option)) {
-                const int leftMargin = pixelMetric(QStyle::PM_LayoutLeftMargin, option, widget);
-                const int rightMargin = pixelMetric(QStyle::PM_LayoutRightMargin, option, widget);
-                const int horizontalSpacing = pixelMetric(QStyle::PM_LayoutHorizontalSpacing, option, widget);
-                const int iconHeight = pixelMetric(QStyle::PM_SmallIconSize, option, widget) + horizontalSpacing;
-                int width = leftMargin + rightMargin;
-                if (mbi->menuHasCheckableItems || mbi->maxIconWidth)
-                    width += iconHeight + horizontalSpacing;
-
-                if (!mbi->text.isEmpty()) {
-                    QString itemText = mbi->text;
-                    QString shortcutText;
-                    int tabIndex = itemText.indexOf("\t");
-                    if (tabIndex > -1) {
-                        shortcutText = itemText.mid(tabIndex + 1);
-                        itemText = itemText.left(tabIndex);
-                    }
-
-                    if (itemText.size())
-                        width += option->fontMetrics.boundingRect(itemText).width() + horizontalSpacing;
-
-                    if (shortcutText.size()) {
-                        QSize shortcutSize = ManhattanShortcut(mbi, shortcutText).getSize();
-                        width += shortcutSize.width() + 2 * horizontalSpacing;
-                    }
-                }
-
-                if (mbi->menuItemType == QStyleOptionMenuItem::SubMenu)
-                    width += iconHeight + horizontalSpacing;
-
-                newSize.setWidth(width);
-
-                switch (mbi->menuItemType) {
-                case QStyleOptionMenuItem::Normal:
-                case QStyleOptionMenuItem::DefaultItem:
-                case QStyleOptionMenuItem::SubMenu:
-                    newSize.setHeight(19);
-                    break;
-                default:
-                    newSize += QSize(0, 7);
-                    break;
-                }
-            }
-        }
-        break;
     default:
         break;
     }
-
-=======
-    default:
-        break;
-    }
->>>>>>> df7398e2
     return newSize;
 }
 
@@ -519,30 +198,7 @@
             return QRect(); // breaks the scrollbar, but avoids the crash
     }
 #endif
-
-    QRect retval = QProxyStyle::subControlRect(control, option, subControl, widget);;
-    if (panelWidget(widget)) {
-        if (const QStyleOptionSlider *slider = qstyleoption_cast<const QStyleOptionSlider *>(option)) {
-            switch (subControl) {
-            case SubControl::SC_SliderGroove:
-                return option->rect;
-            case SubControl::SC_SliderHandle:
-            {
-                int thickness = 2;
-                QPoint center = retval.center();
-                const QRect &rect = slider->rect;
-                if (slider->orientation == Qt::Horizontal)
-                    return QRect(center.x() - thickness, rect.top(), (thickness * 2) + 1, rect.height());
-                else
-                    return QRect(rect.left(), center.y() - thickness, rect.width(), (thickness * 2) + 1);
-            }
-                break;
-            default:
-                break;
-            }
-        }
-    }
-    return retval;
+    return QProxyStyle::subControlRect(control, option, subControl, widget);
 }
 
 QStyle::SubControl ManhattanStyle::hitTestComplexControl(ComplexControl control, const QStyleOptionComplex *option,
@@ -572,64 +228,30 @@
             retval = 16;
         break;
     case PM_SmallIconSize:
-        if (isQmlEditorMenu(widget))
-            retval = 10;
-        else
-            retval = 16;
+        retval = 16;
         break;
     case PM_DockWidgetHandleExtent:
     case PM_DockWidgetSeparatorExtent:
-<<<<<<< HEAD
-        return 1;
-    case PM_LayoutLeftMargin:
-    case PM_LayoutRightMargin:
-        if (isQmlEditorMenu(widget))
-            retval = 7;
-        break;
-    case PM_LayoutHorizontalSpacing:
-        if (isQmlEditorMenu(widget))
-            retval = 12;
-        break;
-    case PM_MenuHMargin:
-        if (isQmlEditorMenu(widget))
-            retval = 5;
-        break;
-    case PM_SubMenuOverlap:
-        if (isQmlEditorMenu(widget))
-            retval = 10;
-=======
         retval = 1;
->>>>>>> df7398e2
         break;
     case PM_MenuPanelWidth:
     case PM_MenuBarHMargin:
     case PM_MenuBarVMargin:
     case PM_ToolBarFrameWidth:
-        if (panelWidget(widget) || isQmlEditorMenu(widget))
+        if (panelWidget(widget))
             retval = 1;
         break;
     case PM_ButtonShiftVertical:
     case PM_ButtonShiftHorizontal:
     case PM_MenuBarPanelWidth:
     case PM_ToolBarItemMargin:
-        if (StyleHelper::isQDSTheme()) {
-            retval = 0;
-            break;
-        }
-        [[fallthrough]];
     case PM_ToolBarItemSpacing:
         if (panelWidget(widget))
             retval = 0;
-        if (StyleHelper::isQDSTheme())
-            retval = 4;
         break;
     case PM_DefaultFrameWidth:
         if (qobject_cast<const QLineEdit*>(widget) && panelWidget(widget))
             return 1;
-        break;
-    case PM_ToolBarExtensionExtent:
-        if (StyleHelper::isQDSTheme())
-            retval = 29;
         break;
     default:
         break;
@@ -960,11 +582,6 @@
 {
     if (panelWidget(widget)) {
         drawPrimitiveForPanelWidget(element, option, painter, widget);
-<<<<<<< HEAD
-    } else if (isQmlEditorMenu(widget)) {
-        drawPrimitiveForQmlEditor(element, option, painter, widget);
-=======
->>>>>>> df7398e2
     } else {
         const bool tweakDarkTheme =
                 (element == PE_Frame
@@ -986,10 +603,6 @@
                                                  QPainter *painter,
                                                  const QWidget *widget) const
 {
-<<<<<<< HEAD
-    bool animating = (option->state & State_Animating);
-=======
->>>>>>> df7398e2
     int state = option->state;
     QRect rect = option->rect;
     switch (element) {
@@ -1044,14 +657,65 @@
         break;
 
     case PE_PanelButtonTool: {
-<<<<<<< HEAD
-            Animation *anim = d->animator.widgetAnimation(widget);
-            if (!animating && anim) {
+        painter->save();
+        const bool animating = (state & State_Animating);
+
+        if (widget && !animating) {
+                auto w = const_cast<QWidget *> (widget);
+                int oldState = w->property("_q_stylestate").toInt();
+                QRect oldRect = w->property("_q_stylerect").toRect();
+                QRect newRect = w->rect();
+                w->setProperty("_q_stylestate", (int)option->state);
+                w->setProperty("_q_stylerect", w->rect());
+
+                // Determine the animated transition
+                bool doTransition = ((state & State_On) != (oldState & State_On) ||
+                                     (state & State_MouseOver)  != (oldState & State_MouseOver));
+                if (oldRect != newRect) {
+                    doTransition = false;
+                    d->animator.stopAnimation(widget);
+                }
+
+                if (doTransition) {
+                    QImage startImage(option->rect.size(), QImage::Format_ARGB32_Premultiplied);
+                    QImage endImage(option->rect.size(), QImage::Format_ARGB32_Premultiplied);
+                    Animation *anim = d->animator.widgetAnimation(widget);
+                    QStyleOption opt = *option;
+                    opt.state = (QStyle::State)oldState;
+                    opt.state |= State_Animating;
+                    startImage.fill(0);
+                    auto t = new Transition;
+                    t->setWidget(w);
+                    QPainter startPainter(&startImage);
+                    if (!anim) {
+                        drawPrimitive(element, &opt, &startPainter, widget);
+                    } else {
+                        anim->paint(&startPainter, &opt);
+                        d->animator.stopAnimation(widget);
+                    }
+                    QStyleOption endOpt = *option;
+                    endOpt.state |= State_Animating;
+                    t->setStartImage(startImage);
+                    d->animator.startAnimation(t);
+                    endImage.fill(0);
+                    QPainter endPainter(&endImage);
+                    drawPrimitive(element, &endOpt, &endPainter, widget);
+                    t->setEndImage(endImage);
+                    if (oldState & State_MouseOver)
+                        t->setDuration(150);
+                    else
+                        t->setDuration(75);
+                    t->setStartTime(QTime::currentTime());
+                }
+        }
+
+        Animation *anim = d->animator.widgetAnimation(widget);
+
+        if (!animating && anim) {
                 anim->paint(painter, option);
-            } else {
+        } else {
                 const bool pressed = option->state & State_Sunken || option->state & State_On
-                                     || (widget && widget->property(StyleHelper::C_HIGHLIGHT_WIDGET)
-                                                       .toBool());
+                                     || (widget && widget->property(StyleHelper::C_HIGHLIGHT_WIDGET).toBool());
                 painter->setPen(StyleHelper::sidebarShadow());
                 if (pressed) {
                     StyleHelper::drawPanelBgRect(
@@ -1066,82 +730,7 @@
                 } else if (option->state & State_Enabled && option->state & State_MouseOver) {
                     StyleHelper::drawPanelBgRect(
                         painter, rect, creatorTheme()->color(Theme::FancyToolButtonHoverColor));
-=======
-        painter->save();
-        const bool animating = (state & State_Animating);
-
-        if (widget && !animating) {
-            auto w = const_cast<QWidget *> (widget);
-            int oldState = w->property("_q_stylestate").toInt();
-            QRect oldRect = w->property("_q_stylerect").toRect();
-            QRect newRect = w->rect();
-            w->setProperty("_q_stylestate", (int)option->state);
-            w->setProperty("_q_stylerect", w->rect());
-
-            // Determine the animated transition
-            bool doTransition = ((state & State_On) != (oldState & State_On) ||
-                    (state & State_MouseOver)  != (oldState & State_MouseOver));
-            if (oldRect != newRect) {
-                doTransition = false;
-                d->animator.stopAnimation(widget);
-            }
-
-            if (doTransition) {
-                QImage startImage(option->rect.size(), QImage::Format_ARGB32_Premultiplied);
-                QImage endImage(option->rect.size(), QImage::Format_ARGB32_Premultiplied);
-                Animation *anim = d->animator.widgetAnimation(widget);
-                QStyleOption opt = *option;
-                opt.state = (QStyle::State)oldState;
-                opt.state |= State_Animating;
-                startImage.fill(0);
-                auto t = new Transition;
-                t->setWidget(w);
-                QPainter startPainter(&startImage);
-                if (!anim) {
-                    drawPrimitive(element, &opt, &startPainter, widget);
-                } else {
-                    anim->paint(&startPainter, &opt);
-                    d->animator.stopAnimation(widget);
->>>>>>> df7398e2
                 }
-                QStyleOption endOpt = *option;
-                endOpt.state |= State_Animating;
-                t->setStartImage(startImage);
-                d->animator.startAnimation(t);
-                endImage.fill(0);
-                QPainter endPainter(&endImage);
-                drawPrimitive(element, &endOpt, &endPainter, widget);
-                t->setEndImage(endImage);
-                if (oldState & State_MouseOver)
-                    t->setDuration(150);
-                else
-                    t->setDuration(75);
-                t->setStartTime(QTime::currentTime());
-            }
-        }
-
-        Animation *anim = d->animator.widgetAnimation(widget);
-
-        if (!animating && anim) {
-            anim->paint(painter, option);
-        } else {
-            bool pressed = option->state & State_Sunken || option->state & State_On;
-            painter->setPen(StyleHelper::sidebarShadow());
-            if (pressed) {
-                const QColor shade = creatorTheme()->color(Theme::FancyToolButtonSelectedColor);
-                painter->fillRect(rect, shade);
-                if (!creatorTheme()->flag(Theme::FlatToolBars)) {
-                    const QRectF borderRect = QRectF(rect).adjusted(0.5, 0.5, -0.5, -0.5);
-                    painter->drawLine(borderRect.topLeft() + QPointF(1, 0), borderRect.topRight() - QPointF(1, 0));
-                    painter->drawLine(borderRect.topLeft(), borderRect.bottomLeft());
-                    painter->drawLine(borderRect.topRight(), borderRect.bottomRight());
-                }
-            } else if (option->state & State_Enabled && option->state & State_MouseOver) {
-                painter->fillRect(rect, creatorTheme()->color(Theme::FancyToolButtonHoverColor));
-            } else if (widget && widget->property("highlightWidget").toBool()) {
-                QColor shade(0, 0, 0, 128);
-                painter->fillRect(rect, shade);
-            }
             if (option->state & State_HasFocus && (option->state & State_KeyboardFocusChange)) {
                 QColor highlight = option->palette.highlight().color();
                 highlight.setAlphaF(0.4f);
@@ -1246,235 +835,11 @@
     }
 }
 
-<<<<<<< HEAD
-void ManhattanStyle::drawPrimitiveForQmlEditor(PrimitiveElement element,
-                                               const QStyleOption *option,
-                                               QPainter *painter,
-                                               const QWidget *widget) const
-{
-    const auto mbi = qstyleoption_cast<const QStyleOptionMenuItem *>(option);
-    if (!mbi) {
-        QProxyStyle::drawPrimitive(element, option, painter, widget);
-        return;
-    }
-
-    switch (element) {
-    case PE_IndicatorArrowUp:
-    case PE_IndicatorArrowDown:
-        {
-            QStyleOptionMenuItem item = *mbi;
-            item.palette = QPalette(Qt::white);
-            StyleHelper::drawMinimalArrow(element, painter, &item);
-        }
-        break;
-    case PE_IndicatorArrowRight:
-        drawQmlEditorIcon(element, option, "cascadeIconRight", painter, widget);
-        break;
-    case PE_IndicatorArrowLeft:
-        drawQmlEditorIcon(element, option, "cascadeIconLeft", painter, widget);
-        break;
-    case PE_PanelButtonCommand:
-        break;
-    case PE_IndicatorMenuCheckMark:
-        drawQmlEditorIcon(element, option, "tickIcon", painter, widget);
-        break;
-    case PE_FrameMenu:
-    case PE_PanelMenu:
-    {
-        painter->save();
-        painter->setBrush(creatorTheme()->color(Theme::DSsubPanelBackground));
-        painter->setPen(Qt::NoPen);
-        painter->drawRect(option->rect);
-        painter->restore();
-    }
-        break;
-    default:
-        QProxyStyle::drawPrimitive(element, option, painter, widget);
-        break;
-    }
-}
-
-void ManhattanStyle::drawControlForQmlEditor(ControlElement element,
-                                             const QStyleOption *option,
-                                             QPainter *painter,
-                                             const QWidget *widget) const
-{
-    Q_UNUSED(element)
-    if (const auto mbi = qstyleoption_cast<const QStyleOptionMenuItem *>(option)) {
-        painter->save();
-        const int iconHeight = pixelMetric(QStyle::PM_SmallIconSize, option, widget);
-        const int horizontalSpacing = pixelMetric(QStyle::PM_LayoutHorizontalSpacing, option, widget);
-        const int iconWidth = iconHeight;
-        const bool isActive = mbi->state & State_Selected;
-        const bool isDisabled = !(mbi->state & State_Enabled);
-        const bool isCheckable = mbi->checkType != QStyleOptionMenuItem::NotCheckable;
-        const bool isChecked = isCheckable ? mbi->checked : false;
-        int startMargin = pixelMetric(QStyle::PM_LayoutLeftMargin, option, widget);
-        int endMargin = pixelMetric(QStyle::PM_LayoutRightMargin, option, widget);
-        int forwardX = 0;
-
-        if (option->direction == Qt::RightToLeft)
-            std::swap(startMargin, endMargin);
-
-        QStyleOptionMenuItem item = *mbi;
-
-        if (isActive) {
-            painter->fillRect(item.rect, creatorTheme()->color(Theme::DSinteraction));
-        }
-        forwardX += startMargin;
-
-        if (item.menuItemType == QStyleOptionMenuItem::Separator) {
-            int commonHeight = item.rect.center().y();
-            int additionalMargin = forwardX /*hmargin*/;
-            QLineF separatorLine (item.rect.left() + additionalMargin,
-                                  commonHeight,
-                                  item.rect.right() - additionalMargin,
-                                  commonHeight);
-
-            painter->setPen(creatorTheme()->color(Theme::DSstateSeparatorColor));
-            painter->drawLine(separatorLine);
-            item.text.clear();
-            painter->restore();
-            return;
-        }
-
-        QPixmap iconPixmap;
-        QIcon::Mode mode = isDisabled ? QIcon::Disabled : ((isActive) ? QIcon::Active : QIcon::Normal);
-        QIcon::State state = isChecked ? QIcon::On : QIcon::Off;
-        QColor themePenColor = qmlEditorTextColor(!isDisabled, isActive, isChecked);
-
-        if (!item.icon.isNull()) {
-            iconPixmap = item.icon.pixmap(QSize(iconHeight, iconHeight), mode, state);
-        } else if (isCheckable) {
-            iconPixmap = QPixmap(iconHeight, iconHeight);
-            iconPixmap.fill(Qt::transparent);
-
-            if (item.checked) {
-                QStyleOptionMenuItem so = item;
-                so.rect = iconPixmap.rect();
-                QPainter dPainter(&iconPixmap);
-                dPainter.setPen(themePenColor);
-                drawPrimitive(PE_IndicatorMenuCheckMark, &so, &dPainter, widget);
-            }
-        }
-
-        if (!iconPixmap.isNull()) {
-            QRect vCheckRect = visualRect(item.direction,
-                                          item.rect,
-                                          QRect(item.rect.x() + forwardX,
-                                                item.rect.y(),
-                                                iconWidth,
-                                                item.rect.height()));
-
-            QRect pmr(QPoint(0, 0), iconPixmap.deviceIndependentSize().toSize());
-            pmr.moveCenter(vCheckRect.center());
-            painter->setPen(themePenColor);
-            painter->drawPixmap(pmr.topLeft(), iconPixmap);
-
-            item.checkType = QStyleOptionMenuItem::NotCheckable;
-            item.checked = false;
-            item.icon = {};
-        }
-        if (item.menuHasCheckableItems || item.maxIconWidth > 0) {
-            forwardX += iconWidth + horizontalSpacing;
-        }
-
-        QString shortcutText;
-        int tabIndex = item.text.indexOf("\t");
-        if (tabIndex > -1) {
-            shortcutText = item.text.mid(tabIndex + 1);
-            item.text = item.text.left(tabIndex);
-        }
-
-        if (item.text.size()) {
-            painter->save();
-
-            QRect vTextRect = visualRect(item.direction,
-                                         item.rect,
-                                         item.rect.adjusted(forwardX, 0 , 0 , 0));
-
-            Qt::Alignment alignmentFlags = item.direction == Qt::LeftToRight ? Qt::AlignLeft
-                                                                             : Qt::AlignRight;
-            alignmentFlags |= Qt::AlignVCenter;
-
-            int textFlags = Qt::TextShowMnemonic | Qt::TextDontClip | Qt::TextSingleLine;
-            if (!proxy()->styleHint(SH_UnderlineShortcut, &item, widget))
-                textFlags |= Qt::TextHideMnemonic;
-            textFlags |= alignmentFlags;
-
-            painter->setPen(themePenColor);
-            painter->drawText(vTextRect, textFlags, item.text);
-            painter->restore();
-        }
-
-        if (item.menuItemType == QStyleOptionMenuItem::SubMenu) {
-            PrimitiveElement dropDirElement = item.direction == Qt::LeftToRight ? PE_IndicatorArrowRight
-                                                                                : PE_IndicatorArrowLeft;
-
-            QSize elSize(iconHeight, iconHeight);
-            int xOffset = iconHeight + endMargin;
-            int yOffset = (item.rect.height() - iconHeight) / 2;
-            QRect dropRect(item.rect.topRight(), elSize);
-            dropRect.adjust(-xOffset, yOffset, -xOffset, yOffset);
-
-            QStyleOptionMenuItem so = item;
-            so.rect = visualRect(item.direction,
-                                 item.rect,
-                                 dropRect);
-
-            drawPrimitive(dropDirElement, &so, painter, widget);
-        } else if (!shortcutText.isEmpty()) {
-            QPixmap pix = ManhattanShortcut(&item, shortcutText).getPixmap();
-
-            if (pix.width()) {
-                int xOffset = pix.width() + (iconHeight / 2) + endMargin;
-                QRect shortcutRect = item.rect.translated({item.rect.width() - xOffset, 0});
-                shortcutRect.setSize({pix.width(), item.rect.height()});
-                shortcutRect = visualRect(item.direction,
-                                          item.rect,
-                                          shortcutRect);
-                drawItemPixmap(painter,
-                               shortcutRect,
-                               Qt::AlignRight | Qt::AlignVCenter,
-                               pix);
-            }
-        }
-        painter->restore();
-    }
-}
-
-void ManhattanStyle::drawQmlEditorIcon(PrimitiveElement element,
-                                       const QStyleOption *option,
-                                       const char *propertyName,
-                                       QPainter *painter,
-                                       const QWidget *widget) const
-{
-    if (option->styleObject && option->styleObject->property(propertyName).isValid()) {
-        const auto mbi = qstyleoption_cast<const QStyleOptionMenuItem *>(option);
-        if (mbi) {
-            const bool checkable = mbi->checkType != QStyleOptionMenuItem::NotCheckable;
-            const bool isDisabled = !(mbi->state & State_Enabled);
-            const bool isActive = mbi->state & State_Selected;
-            QIcon icon = mbi->styleObject->property(propertyName).value<QIcon>();
-            QIcon::Mode mode = isDisabled ? QIcon::Disabled : ((isActive) ? QIcon::Active : QIcon::Normal);
-            QIcon::State state = (checkable && mbi->checked) ? QIcon::On : QIcon::Off;
-            QPixmap pix = icon.pixmap(option->rect.size(), mode, state);
-            drawItemPixmap(painter, option->rect, Qt::AlignCenter, pix);
-            return;
-        }
-    }
-    QProxyStyle::drawPrimitive(element, option, painter, widget);
-}
-
-void ManhattanStyle::drawControl(ControlElement element, const QStyleOption *option,
-                                 QPainter *painter, const QWidget *widget) const
-=======
 void ManhattanStyle::drawControl(
         ControlElement element,
         const QStyleOption *option,
         QPainter *painter,
         const QWidget *widget) const
->>>>>>> df7398e2
 {
     if (!panelWidget(widget) && !qobject_cast<const QMenu *>(widget)) {
         QProxyStyle::drawControl(element, option, painter, widget);
@@ -1497,14 +862,7 @@
                 item.palette = pal;
             }
 
-<<<<<<< HEAD
-            if (isQmlEditorMenu(widget))
-                drawControlForQmlEditor(element, &item, painter, widget);
-            else
-                QProxyStyle::drawControl(element, &item, painter, widget);
-=======
             QProxyStyle::drawControl(element, &item, painter, widget);
->>>>>>> df7398e2
         }
         painter->restore();
         break;
@@ -1665,13 +1023,6 @@
         }
         break;
 
-    case CE_MenuEmptyArea:
-        if (isQmlEditorMenu(widget))
-            drawPrimitive(PE_PanelMenu, option, painter, widget);
-        else
-            QProxyStyle::drawControl(element, option, painter, widget);
-
-        break;
     case CE_ToolBar:
         {
             QRect rect = option->rect;
@@ -1893,173 +1244,6 @@
             painter->restore();
         }
         break;
-<<<<<<< HEAD
-    case CC_Slider:
-        if (const auto *slider = qstyleoption_cast<const QStyleOptionSlider *>(option)) {
-            QRect groove = proxy()->subControlRect(CC_Slider, option, SC_SliderGroove, widget);
-            QRect handle = proxy()->subControlRect(CC_Slider, option, SC_SliderHandle, widget);
-
-            bool horizontal = slider->orientation == Qt::Horizontal;
-            bool ticksAbove = slider->tickPosition & QSlider::TicksAbove;
-            bool ticksBelow = slider->tickPosition & QSlider::TicksBelow;
-            bool enabled = option->state & QStyle::State_Enabled;
-            bool grooveHover = slider->activeSubControls & SC_SliderGroove;
-            bool handleHover = slider->activeSubControls & SC_SliderHandle;
-            bool interaction = option->state & State_Sunken;
-            bool activeFocus = option->state & State_HasFocus && option->state & State_KeyboardFocusChange;
-
-            int sliderPaintingOffset = horizontal
-                    ? handle.center().x()
-                    : handle.center().y();
-
-            int borderRadius = 4;
-
-            painter->save();
-            painter->setRenderHint(QPainter::RenderHint::Antialiasing);
-
-            int lineWidth = pixelMetric(QStyle::PM_DefaultFrameWidth, option, widget);
-            Theme::Color themeframeColor = enabled
-                    ? interaction
-                      ? Theme::DSstateControlBackgroundColor_hover // Pressed
-                      : grooveHover
-                          ? Theme::DSstateSeparatorColor // GrooveHover
-                          : Theme::DSpopupBackground // Idle
-                    : Theme::DSpopupBackground; // Disabled
-
-            QColor frameColor = creatorTheme()->color(themeframeColor);
-
-            if ((option->subControls & SC_SliderGroove) && groove.isValid()) {
-                Theme::Color bgPlusColor = enabled
-                        ? interaction
-                          ? Theme::DSstateControlBackgroundColor_hover // Pressed
-                          : grooveHover
-                              ? Theme::DSstateSeparatorColor // GrooveHover
-                              : Theme::DStoolbarBackground // Idle
-                        : Theme::DStoolbarBackground; // Disabled
-                Theme::Color bgMinusColor = Theme::DSpopupBackground;
-
-                QRect minusRect(groove);
-                QRect plusRect(groove);
-
-                if (horizontal) {
-                    if (slider->upsideDown) {
-                        minusRect.setLeft(sliderPaintingOffset);
-                        plusRect.setRight(sliderPaintingOffset);
-                    } else {
-                        minusRect.setRight(sliderPaintingOffset);
-                        plusRect.setLeft(sliderPaintingOffset);
-                    }
-                } else {
-                    if (slider->upsideDown) {
-                        minusRect.setBottom(sliderPaintingOffset);
-                        plusRect.setTop(sliderPaintingOffset);
-                    } else {
-                        minusRect.setTop(sliderPaintingOffset);
-                        plusRect.setBottom(sliderPaintingOffset);
-                    }
-                }
-
-                painter->save();
-                painter->setPen(Qt::NoPen);
-                painter->setBrush(creatorTheme()->color(bgPlusColor));
-                painter->drawRoundedRect(plusRect, borderRadius, borderRadius);
-                painter->setBrush(creatorTheme()->color(bgMinusColor));
-                painter->drawRoundedRect(minusRect, borderRadius, borderRadius);
-                painter->restore();
-            }
-
-            if (option->subControls & SC_SliderTickmarks) {
-                Theme::Color tickPen = enabled
-                        ? activeFocus
-                          ? Theme::DSstateBackgroundColor_hover
-                          : Theme::DSBackgroundColorAlternate
-                        : Theme::DScontrolBackgroundDisabled;
-
-                painter->setPen(tickPen);
-                int tickSize = proxy()->pixelMetric(PM_SliderTickmarkOffset, option, widget);
-                int available = proxy()->pixelMetric(PM_SliderSpaceAvailable, slider, widget);
-                int interval = slider->tickInterval;
-                if (interval <= 0) {
-                    interval = slider->singleStep;
-                    if (QStyle::sliderPositionFromValue(slider->minimum, slider->maximum, interval,
-                                                        available)
-                            - QStyle::sliderPositionFromValue(slider->minimum, slider->maximum,
-                                                              0, available) < 3)
-                        interval = slider->pageStep;
-                }
-                if (interval <= 0)
-                    interval = 1;
-
-                int v = slider->minimum;
-                int len = proxy()->pixelMetric(PM_SliderLength, slider, widget);
-                while (v <= slider->maximum + 1) {
-                    if (v == slider->maximum + 1 && interval == 1)
-                        break;
-                    const int v_ = qMin(v, slider->maximum);
-                    int pos = sliderPositionFromValue(slider->minimum, slider->maximum,
-                                                      v_, (horizontal
-                                                           ? slider->rect.width()
-                                                           : slider->rect.height()) - len,
-                                                      slider->upsideDown) + len / 2;
-                    int extra = 2 - ((v_ == slider->minimum || v_ == slider->maximum) ? 1 : 0);
-
-                    if (horizontal) {
-                        if (ticksAbove) {
-                            painter->drawLine(pos, slider->rect.top() + extra,
-                                              pos, slider->rect.top() + tickSize);
-                        }
-                        if (ticksBelow) {
-                            painter->drawLine(pos, slider->rect.bottom() - extra,
-                                              pos, slider->rect.bottom() - tickSize);
-                        }
-                    } else {
-                        if (ticksAbove) {
-                            painter->drawLine(slider->rect.left() + extra, pos,
-                                              slider->rect.left() + tickSize, pos);
-                        }
-                        if (ticksBelow) {
-                            painter->drawLine(slider->rect.right() - extra, pos,
-                                              slider->rect.right() - tickSize, pos);
-                        }
-                    }
-                    // in the case where maximum is max int
-                    int nextInterval = v + interval;
-                    if (nextInterval < v)
-                        break;
-                    v = nextInterval;
-                }
-            }
-
-            // draw handle
-            if ((option->subControls & SC_SliderHandle) ) {
-                Theme::Color handleColor = enabled
-                        ? interaction
-                            ? Theme::DSinteraction  // Interaction
-                            : grooveHover || handleHover
-                              ? Theme::DStabActiveText // Hover
-                              : Theme::PalettePlaceholderText // Idle
-                        : Theme::DStoolbarIcon_blocked; // Disabled
-
-                int halfSliderThickness = horizontal
-                        ? handle.width() / 2
-                        : handle.height() / 2;
-                painter->setBrush(creatorTheme()->color(handleColor));
-                painter->setPen(Qt::NoPen);
-                painter->drawRoundedRect(handle,
-                                        halfSliderThickness,
-                                        halfSliderThickness);
-            }
-
-            if (groove.isValid()) {
-                painter->setBrush(Qt::NoBrush);
-                painter->setPen(QPen(frameColor, lineWidth));
-                painter->drawRoundedRect(groove, borderRadius, borderRadius);
-            }
-            painter->restore();
-        }
-        break;
-=======
->>>>>>> df7398e2
     default:
         QProxyStyle::drawComplexControl(control, option, painter, widget);
         break;
