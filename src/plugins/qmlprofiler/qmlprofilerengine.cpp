/****************************************************************************
**
** Copyright (C) 2013 Digia Plc and/or its subsidiary(-ies).
** Contact: http://www.qt-project.org/legal
**
** This file is part of Qt Creator.
**
** Commercial License Usage
** Licensees holding valid commercial Qt licenses may use this file in
** accordance with the commercial license agreement provided with the
** Software or, alternatively, in accordance with the terms contained in
** a written agreement between you and Digia.  For licensing terms and
** conditions see http://qt.digia.com/licensing.  For further information
** use the contact form at http://qt.digia.com/contact-us.
**
** GNU Lesser General Public License Usage
** Alternatively, this file may be used under the terms of the GNU Lesser
** General Public License version 2.1 as published by the Free Software
** Foundation and appearing in the file LICENSE.LGPL included in the
** packaging of this file.  Please review the following information to
** ensure the GNU Lesser General Public License version 2.1 requirements
** will be met: http://www.gnu.org/licenses/old-licenses/lgpl-2.1.html.
**
** In addition, as a special exception, Digia gives you certain additional
** rights.  These rights are described in the Digia Qt LGPL Exception
** version 1.1, included in the file LGPL_EXCEPTION.txt in this package.
**
****************************************************************************/

#include "qmlprofilerengine.h"

#include "localqmlprofilerrunner.h"

#include <analyzerbase/analyzermanager.h>
#include <coreplugin/icore.h>
#include <debugger/debuggerrunconfigurationaspect.h>
#include <utils/qtcassert.h>
#include <coreplugin/helpmanager.h>
#include <projectexplorer/projectexplorerconstants.h>
#include <projectexplorer/kitinformation.h>
#include <projectexplorer/target.h>
#include <qmlprojectmanager/qmlprojectrunconfiguration.h>
#include <qmlprojectmanager/qmlprojectplugin.h>
#include <projectexplorer/environmentaspect.h>
#include <projectexplorer/localapplicationruncontrol.h>
#include <projectexplorer/localapplicationrunconfiguration.h>
#include <qmldebug/qmloutputparser.h>

#include <QMainWindow>
#include <QMessageBox>
#include <QTimer>
#include <QTcpServer>

using namespace Analyzer;
using namespace ProjectExplorer;

namespace QmlProfiler {
namespace Internal {

//
// QmlProfilerEnginePrivate
//

class QmlProfilerEngine::QmlProfilerEnginePrivate
{
public:
<<<<<<< HEAD
    QmlProfilerEnginePrivate(QmlProfilerEngine *qq, const AnalyzerStartParameters &sp) : q(qq), m_runner(0), sp(sp) {}
    ~QmlProfilerEnginePrivate() { delete m_runner; }
=======
    QmlProfilerEnginePrivate(QmlProfilerEngine *qq) : q(qq), m_runner(0) {}
    ~QmlProfilerEnginePrivate() { m_runner->disconnect(); delete m_runner; }
>>>>>>> 1120581b

    bool attach(const QString &address, uint port);
    AbstractQmlProfilerRunner *createRunner(ProjectExplorer::RunConfiguration *runConfiguration,
                                            QObject *parent);

    QmlProfilerEngine *q;

    QmlProfilerStateManager *m_profilerState;

    AbstractQmlProfilerRunner *m_runner;
    QTimer m_noDebugOutputTimer;
    QmlDebug::QmlOutputParser m_outputParser;
    const AnalyzerStartParameters sp;
};

AbstractQmlProfilerRunner *
QmlProfilerEngine::QmlProfilerEnginePrivate::createRunner(ProjectExplorer::RunConfiguration *runConfiguration,
                                                          QObject *parent)
{
    AbstractQmlProfilerRunner *runner = 0;
    if (!runConfiguration) // attaching
        return 0;

    QmlProjectManager::QmlProjectRunConfiguration *rc1 =
                qobject_cast<QmlProjectManager::QmlProjectRunConfiguration *>(runConfiguration);
    LocalApplicationRunConfiguration *rc2 =
                   qobject_cast<LocalApplicationRunConfiguration *>(runConfiguration);
    // Supports only local run configurations
    if (!rc1 && !rc2)
        return 0;

    ProjectExplorer::EnvironmentAspect *environment
            = runConfiguration->extraAspect<ProjectExplorer::EnvironmentAspect>();
    QTC_ASSERT(environment, return 0);
    LocalQmlProfilerRunner::Configuration conf;
    if (rc1) {
        // This is a "plain" .qmlproject.
        conf.executable = rc1->observerPath();
        conf.executableArguments = rc1->viewerArguments();
        conf.workingDirectory = rc1->workingDirectory();
        conf.environment = environment->environment();
    } else {
        // FIXME: Check.
        conf.executable = rc2->executable();
        conf.executableArguments = rc2->commandLineArguments();
        conf.workingDirectory = rc2->workingDirectory();
        conf.environment = environment->environment();
    }
    const ProjectExplorer::IDevice::ConstPtr device =
            ProjectExplorer::DeviceKitInformation::device(runConfiguration->target()->kit());
    QTC_ASSERT(device->type() == ProjectExplorer::Constants::DESKTOP_DEVICE_TYPE, return 0);
    conf.port = sp.analyzerPort;
    runner = new LocalQmlProfilerRunner(conf, parent);
    return runner;
}

//
// QmlProfilerEngine
//

QmlProfilerEngine::QmlProfilerEngine(IAnalyzerTool *tool,
                                     const Analyzer::AnalyzerStartParameters &sp,
                                     ProjectExplorer::RunConfiguration *runConfiguration)
    : IAnalyzerEngine(tool, sp, runConfiguration)
    , d(new QmlProfilerEnginePrivate(this, sp))
{
    d->m_profilerState = 0;

    // Only wait 4 seconds for the 'Waiting for connection' on application ouput, then just try to connect
    // (application output might be redirected / blocked)
    d->m_noDebugOutputTimer.setSingleShot(true);
    d->m_noDebugOutputTimer.setInterval(4000);
    connect(&d->m_noDebugOutputTimer, SIGNAL(timeout()), this, SLOT(processIsRunning()));

    d->m_outputParser.setNoOutputText(ApplicationLauncher::msgWinCannotRetrieveDebuggingOutput());
    connect(&d->m_outputParser, SIGNAL(waitingForConnectionOnPort(quint16)),
            this, SLOT(processIsRunning(quint16)));
    connect(&d->m_outputParser, SIGNAL(noOutputMessage()),
            this, SLOT(processIsRunning()));
    connect(&d->m_outputParser, SIGNAL(errorMessage(QString)),
            this, SLOT(wrongSetupMessageBox(QString)));
}

QmlProfilerEngine::~QmlProfilerEngine()
{
    if (d->m_profilerState && d->m_profilerState->currentState() == QmlProfilerStateManager::AppRunning)
        stop();
    delete d;
}

bool QmlProfilerEngine::start()
{
    QTC_ASSERT(d->m_profilerState, return false);

    if (d->m_runner) {
        d->m_runner->disconnect();
        delete d->m_runner;
        d->m_runner = 0;
    }

    d->m_profilerState->setCurrentState(QmlProfilerStateManager::AppStarting);

    if (QmlProjectManager::QmlProjectRunConfiguration *rc =
            qobject_cast<QmlProjectManager::QmlProjectRunConfiguration *>(runConfiguration())) {
        if (rc->observerPath().isEmpty()) {
            QmlProjectManager::QmlProjectPlugin::showQmlObserverToolWarning();
            d->m_profilerState->setCurrentState(QmlProfilerStateManager::Idle);
            AnalyzerManager::stopTool();
            return false;
        }
    }

    d->m_runner = d->createRunner(runConfiguration(), this);

    if (LocalQmlProfilerRunner *qmlRunner = qobject_cast<LocalQmlProfilerRunner *>(d->m_runner)) {
        if (!qmlRunner->hasExecutable()) {
            showNonmodalWarning(tr("No executable file to launch."));
            d->m_profilerState->setCurrentState(QmlProfilerStateManager::Idle);
            AnalyzerManager::stopTool();
            return false;
        }
    }

    if (d->m_runner) {
        connect(d->m_runner, SIGNAL(stopped()), this, SLOT(notifyRemoteFinished()));
        connect(d->m_runner, SIGNAL(appendMessage(QString,Utils::OutputFormat)),
                this, SLOT(logApplicationMessage(QString,Utils::OutputFormat)));
        d->m_runner->start();
        d->m_noDebugOutputTimer.start();
    } else if (d->sp.startMode == StartQmlRemote) {
        d->m_noDebugOutputTimer.start();
    } else {
        emit processRunning(startParameters().analyzerPort);
    }

    d->m_profilerState->setCurrentState(QmlProfilerStateManager::AppRunning);
    emit starting(this);
    return true;
}

void QmlProfilerEngine::stop()
{
    QTC_ASSERT(d->m_profilerState, return);

    switch (d->m_profilerState->currentState()) {
    case QmlProfilerStateManager::AppRunning : {
        d->m_profilerState->setCurrentState(QmlProfilerStateManager::AppStopRequested);
        break;
    }
    case QmlProfilerStateManager::AppReadyToStop : {
        cancelProcess();
        break;
    }
    case QmlProfilerStateManager::AppDying :
        // valid, but no further action is needed
        break;
    default: {
        const QString message = QString::fromLatin1("Unexpected engine stop from state %1 in %2:%3")
            .arg(d->m_profilerState->currentStateAsString(), QString::fromLatin1(__FILE__), QString::number(__LINE__));
        qWarning("%s", qPrintable(message));
    }
        break;
    }
}

void QmlProfilerEngine::notifyRemoteFinished(bool success)
{
    QTC_ASSERT(d->m_profilerState, return);

    switch (d->m_profilerState->currentState()) {
    case QmlProfilerStateManager::AppRunning : {
        if (success)
            d->m_profilerState->setCurrentState(QmlProfilerStateManager::AppDying);
        else
            d->m_profilerState->setCurrentState(QmlProfilerStateManager::AppKilled);
        AnalyzerManager::stopTool();

        emit finished();
        break;
    }
    case QmlProfilerStateManager::AppStopped :
    case QmlProfilerStateManager::AppKilled :
        d->m_profilerState->setCurrentState(QmlProfilerStateManager::Idle);
        break;
    default: {
        const QString message = QString::fromLatin1("Process died unexpectedly from state %1 in %2:%3")
            .arg(d->m_profilerState->currentStateAsString(), QString::fromLatin1(__FILE__), QString::number(__LINE__));
        qWarning("%s", qPrintable(message));
}
        break;
    }
}

void QmlProfilerEngine::cancelProcess()
{
    QTC_ASSERT(d->m_profilerState, return);

    switch (d->m_profilerState->currentState()) {
    case QmlProfilerStateManager::AppReadyToStop : {
        d->m_profilerState->setCurrentState(QmlProfilerStateManager::AppStopped);
        break;
    }
    case QmlProfilerStateManager::AppRunning : {
        d->m_profilerState->setCurrentState(QmlProfilerStateManager::AppDying);
        break;
    }
    default: {
        const QString message = QString::fromLatin1("Unexpected process termination requested with state %1 in %2:%3")
            .arg(d->m_profilerState->currentStateAsString(), QString::fromLatin1(__FILE__), QString::number(__LINE__));
        qWarning("%s", qPrintable(message));
        return;
    }
    }

    if (d->m_runner)
        d->m_runner->stop();
    emit finished();
}

void QmlProfilerEngine::logApplicationMessage(const QString &msg, Utils::OutputFormat format)
{
    emit outputReceived(msg, format);
    d->m_outputParser.processOutput(msg);
}

void QmlProfilerEngine::wrongSetupMessageBox(const QString &errorMessage)
{
    QMessageBox *infoBox = new QMessageBox(Core::ICore::mainWindow());
    infoBox->setIcon(QMessageBox::Critical);
    infoBox->setWindowTitle(tr("Qt Creator"));
    //: %1 is detailed error message
    infoBox->setText(tr("Could not connect to the in-process QML debugger:\n%1")
                     .arg(errorMessage));
    infoBox->setStandardButtons(QMessageBox::Ok | QMessageBox::Help);
    infoBox->setDefaultButton(QMessageBox::Ok);
    infoBox->setModal(true);

    connect(infoBox, SIGNAL(finished(int)),
            this, SLOT(wrongSetupMessageBoxFinished(int)));

    infoBox->show();

    // KILL
    d->m_profilerState->setCurrentState(QmlProfilerStateManager::AppDying);
    AnalyzerManager::stopTool();
    emit finished();
}

void QmlProfilerEngine::wrongSetupMessageBoxFinished(int button)
{
    if (button == QMessageBox::Help) {
        Core::HelpManager *helpManager = Core::HelpManager::instance();
        helpManager->handleHelpRequest(QLatin1String("qthelp://org.qt-project.qtcreator/doc/creator-debugging-qml.html"
                               "#setting-up-qml-debugging"));
    }
}

void QmlProfilerEngine::showNonmodalWarning(const QString &warningMsg)
{
    QMessageBox *noExecWarning = new QMessageBox(Core::ICore::mainWindow());
    noExecWarning->setIcon(QMessageBox::Warning);
    noExecWarning->setWindowTitle(tr("QML Profiler"));
    noExecWarning->setText(warningMsg);
    noExecWarning->setStandardButtons(QMessageBox::Ok);
    noExecWarning->setDefaultButton(QMessageBox::Ok);
    noExecWarning->setModal(false);
    noExecWarning->show();
}

void QmlProfilerEngine::notifyRemoteSetupDone(quint16 port)
{
    d->m_noDebugOutputTimer.stop();
    emit processRunning(port);
}

void QmlProfilerEngine::processIsRunning(quint16 port)
{
    d->m_noDebugOutputTimer.stop();

    if (port > 0)
        emit processRunning(port);
    else if (d->m_runner)
        emit processRunning(d->m_runner->debugPort());
}

////////////////////////////////////////////////////////////////
// Profiler State
void QmlProfilerEngine::registerProfilerStateManager( QmlProfilerStateManager *profilerState )
{
    // disconnect old
    if (d->m_profilerState)
        disconnect(d->m_profilerState, SIGNAL(stateChanged()), this, SLOT(profilerStateChanged()));

    d->m_profilerState = profilerState;

    // connect
    if (d->m_profilerState)
        connect(d->m_profilerState, SIGNAL(stateChanged()), this, SLOT(profilerStateChanged()));
}

void QmlProfilerEngine::profilerStateChanged()
{
    switch (d->m_profilerState->currentState()) {
    case QmlProfilerStateManager::AppReadyToStop : {
        cancelProcess();
        break;
    }
    case QmlProfilerStateManager::Idle : {
        // When all the profiling is done, delete the profiler runner
        // (a new one will be created at start)
        d->m_noDebugOutputTimer.stop();
        if (d->m_runner) {
            d->m_runner->disconnect();
            delete d->m_runner;
            d->m_runner = 0;
        }
        break;
    }
    default:
        break;
    }
}

} // namespace Internal
} // namespace QmlProfiler<|MERGE_RESOLUTION|>--- conflicted
+++ resolved
@@ -64,13 +64,8 @@
 class QmlProfilerEngine::QmlProfilerEnginePrivate
 {
 public:
-<<<<<<< HEAD
     QmlProfilerEnginePrivate(QmlProfilerEngine *qq, const AnalyzerStartParameters &sp) : q(qq), m_runner(0), sp(sp) {}
-    ~QmlProfilerEnginePrivate() { delete m_runner; }
-=======
-    QmlProfilerEnginePrivate(QmlProfilerEngine *qq) : q(qq), m_runner(0) {}
     ~QmlProfilerEnginePrivate() { m_runner->disconnect(); delete m_runner; }
->>>>>>> 1120581b
 
     bool attach(const QString &address, uint port);
     AbstractQmlProfilerRunner *createRunner(ProjectExplorer::RunConfiguration *runConfiguration,
