// Copyright (C) 2016 The Qt Company Ltd.
// SPDX-License-Identifier: LicenseRef-Qt-Commercial OR GPL-3.0-only WITH Qt-GPL-exception-1.0

#include "diffeditorwidgetcontroller.h"
#include "diffeditorconstants.h"
#include "diffeditorcontroller.h"
#include "diffeditordocument.h"
#include "diffeditortr.h"

#include <coreplugin/documentmanager.h>
#include <coreplugin/editormanager/editormanager.h>

#include <cpaster/codepasterservice.h>

#include <extensionsystem/pluginmanager.h>

#include <texteditor/fontsettings.h>
#include <texteditor/textdocument.h>

#include <utils/infobar.h>
#include <utils/progressindicator.h>
#include <utils/qtcassert.h>
#include <utils/temporaryfile.h>

#include <QMenu>
#include <QTextCodec>

using namespace Core;
using namespace TextEditor;
using namespace Utils;

namespace DiffEditor {
namespace Internal {

DiffEditorWidgetController::DiffEditorWidgetController(QWidget *diffEditorWidget)
    : QObject(diffEditorWidget)
    , m_diffEditorWidget(diffEditorWidget)
{
    m_timer.setSingleShot(true);
    m_timer.setInterval(100);
    connect(&m_timer, &QTimer::timeout, this, &DiffEditorWidgetController::showProgress);
}

bool DiffEditorWidgetController::isInProgress() const
{
    return m_isBusyShowing || (m_document && m_document->state() == DiffEditorDocument::Reloading);
}

void DiffEditorWidgetController::toggleProgress(bool wasInProgress)
{
    const bool inProgress = isInProgress();
    if (wasInProgress == inProgress)
        return;

    if (inProgress)
        scheduleShowProgress();
    else
        hideProgress();
}

void DiffEditorWidgetController::setDocument(DiffEditorDocument *document)
{
    if (!m_progressIndicator) {
        m_progressIndicator = new ProgressIndicator(ProgressIndicatorSize::Large);
        m_progressIndicator->attachToWidget(m_diffEditorWidget);
        m_progressIndicator->hide();
    }

    if (m_document == document)
        return;

    if (m_document) {
        disconnect(m_document, &IDocument::aboutToReload, this, &DiffEditorWidgetController::scheduleShowProgress);
        disconnect(m_document, &IDocument::reloadFinished, this, &DiffEditorWidgetController::onDocumentReloadFinished);
    }

    const bool wasInProgress = isInProgress();

    m_document = document;
    if (m_document) {
        connect(m_document, &IDocument::aboutToReload, this, &DiffEditorWidgetController::scheduleShowProgress);
        connect(m_document, &IDocument::reloadFinished, this, &DiffEditorWidgetController::onDocumentReloadFinished);
        updateCannotDecodeInfo();
    }

    toggleProgress(wasInProgress);
}

DiffEditorDocument *DiffEditorWidgetController::document() const
{
    return m_document;
}

void DiffEditorWidgetController::setBusyShowing(bool busy)
{
    if (m_isBusyShowing == busy)
        return;

    const bool wasInProgress = isInProgress();
    m_isBusyShowing = busy;
    toggleProgress(wasInProgress);
}

void DiffEditorWidgetController::scheduleShowProgress()
{
    m_timer.start();
}

void DiffEditorWidgetController::showProgress()
{
    m_timer.stop();
    if (m_progressIndicator)
        m_progressIndicator->show();
}

void DiffEditorWidgetController::hideProgress()
{
    m_timer.stop();
    if (m_progressIndicator)
        m_progressIndicator->hide();
}

void DiffEditorWidgetController::onDocumentReloadFinished()
{
    updateCannotDecodeInfo();
    if (!isInProgress())
        hideProgress();
}

void DiffEditorWidgetController::patch(PatchAction patchAction, int fileIndex, int chunkIndex)
{
    if (!m_document)
        return;

    if (!chunkExists(fileIndex, chunkIndex))
        return;

    const FileData fileData = m_contextFileData.at(fileIndex);
    const QString fileName = patchAction == PatchAction::Apply
            ? fileData.fileInfo[LeftSide].fileName
            : fileData.fileInfo[RightSide].fileName;
    const DiffFileInfo::PatchBehaviour patchBehaviour = patchAction == PatchAction::Apply
            ? fileData.fileInfo[LeftSide].patchBehaviour
            : fileData.fileInfo[RightSide].patchBehaviour;

    const FilePath workingDirectory = m_document->workingDirectory().isEmpty()
            ? FilePath::fromString(fileName).absolutePath()
            : m_document->workingDirectory();
    const FilePath absFilePath = workingDirectory.resolvePath(fileName).absoluteFilePath();

    auto textDocument = qobject_cast<TextEditor::TextDocument *>(
        DocumentModel::documentForFilePath(absFilePath));
    const bool isModified = patchBehaviour == DiffFileInfo::PatchFile &&
            textDocument && textDocument->isModified();

    if (!PatchTool::confirmPatching(m_diffEditorWidget, patchAction, isModified))
        return;

    if (patchBehaviour == DiffFileInfo::PatchFile) {
        if (textDocument && !EditorManager::saveDocument(textDocument))
            return;
<<<<<<< HEAD
        const int strip = m_document->baseDirectory().isEmpty() ? -1 : 0;
=======
        const int strip = m_document->workingDirectory().isEmpty() ? -1 : 0;
>>>>>>> f7639f45

        const QString patch = m_document->makePatch(fileIndex, chunkIndex, {}, patchAction);

        if (patch.isEmpty())
            return;

        FileChangeBlocker fileChangeBlocker(absFilePath);
        if (PatchTool::runPatch(EditorManager::defaultTextCodec()->fromUnicode(patch),
                                workingDirectory, strip, patchAction))
            m_document->reload();
    } else { // PatchEditor
        if (!textDocument)
            return;

        TemporaryFile contentsCopy("diff");
        if (!contentsCopy.open())
            return;

        contentsCopy.write(textDocument->contents());
        contentsCopy.close();

        const QString contentsCopyFileName = contentsCopy.fileName();
        const QString contentsCopyDir = QFileInfo(contentsCopyFileName).absolutePath();

        const QString patch = m_document->makePatch(fileIndex, chunkIndex, {}, patchAction, false,
                                                    QFileInfo(contentsCopyFileName).fileName());

        if (patch.isEmpty())
            return;

        if (PatchTool::runPatch(EditorManager::defaultTextCodec()->fromUnicode(patch),
                                FilePath::fromString(contentsCopyDir), 0, patchAction)) {
            QString errorString;
            if (textDocument->reload(&errorString, FilePath::fromString(contentsCopyFileName)))
                m_document->reload();
        }
    }
}

void DiffEditorWidgetController::jumpToOriginalFile(const QString &fileName,
                                                    int lineNumber,
                                                    int columnNumber)
{
    if (!m_document)
        return;

    const FilePath filePath = m_document->workingDirectory().resolvePath(fileName);
    if (filePath.exists() && !filePath.isDir())
        EditorManager::openEditorAt({filePath, lineNumber, columnNumber});
}

void DiffEditorWidgetController::setFontSettings(const FontSettings &fontSettings)
{
    m_fileLineFormat        = fontSettings.toTextCharFormat(C_DIFF_FILE_LINE);
    m_chunkLineFormat       = fontSettings.toTextCharFormat(C_DIFF_CONTEXT_LINE);
    m_spanLineFormat        = fontSettings.toTextCharFormat(C_LINE_NUMBER);
    m_lineFormat[LeftSide]  = fontSettings.toTextCharFormat(C_DIFF_SOURCE_LINE);
    m_charFormat[LeftSide]  = fontSettings.toTextCharFormat(C_DIFF_SOURCE_CHAR);
    m_lineFormat[RightSide] = fontSettings.toTextCharFormat(C_DIFF_DEST_LINE);
    m_charFormat[RightSide] = fontSettings.toTextCharFormat(C_DIFF_DEST_CHAR);
}

void DiffEditorWidgetController::addCodePasterAction(QMenu *menu, int fileIndex, int chunkIndex)
{
    if (ExtensionSystem::PluginManager::getObject<CodePaster::Service>()) {
        // optional code pasting service
        QAction *sendChunkToCodePasterAction = menu->addAction(Tr::tr("Send Chunk to CodePaster..."));
        connect(sendChunkToCodePasterAction, &QAction::triggered, this, [this, fileIndex, chunkIndex] {
            sendChunkToCodePaster(fileIndex, chunkIndex);
        });
    }
}

bool DiffEditorWidgetController::chunkExists(int fileIndex, int chunkIndex) const
{
    if (!m_document)
        return false;

    if (DiffEditorController *controller = m_document->controller())
        return controller->chunkExists(fileIndex, chunkIndex);

    return false;
}

ChunkData DiffEditorWidgetController::chunkData(int fileIndex, int chunkIndex) const
{
    if (!m_document || fileIndex < 0 || chunkIndex < 0 || fileIndex >= m_contextFileData.count())
        return {};

    const FileData fileData = m_contextFileData.at(fileIndex);
    if (chunkIndex >= fileData.chunks.count())
        return {};

    return fileData.chunks.at(chunkIndex);
}

bool DiffEditorWidgetController::fileNamesAreDifferent(int fileIndex) const
{
    const FileData fileData = m_contextFileData.at(fileIndex);
    return fileData.fileInfo[LeftSide].fileName != fileData.fileInfo[RightSide].fileName;
}

void DiffEditorWidgetController::addPatchAction(QMenu *menu, int fileIndex, int chunkIndex,
                                                PatchAction patchAction)
{
    const QString actionName = patchAction == PatchAction::Apply ? Tr::tr("Apply Chunk...")
                                                                 : Tr::tr("Revert Chunk...");
    QAction *action = menu->addAction(actionName);
    connect(action, &QAction::triggered, this, [this, fileIndex, chunkIndex, patchAction] {
        patch(patchAction, fileIndex, chunkIndex);
    });
    const bool enabled = chunkExists(fileIndex, chunkIndex)
            && (patchAction == PatchAction::Revert || fileNamesAreDifferent(fileIndex));
    action->setEnabled(enabled);
}

void DiffEditorWidgetController::addExtraActions(QMenu *menu, int fileIndex, int chunkIndex,
                                                 const ChunkSelection &selection)
{
    if (DiffEditorController *controller = m_document->controller())
        controller->requestChunkActions(menu, fileIndex, chunkIndex, selection);
}

void DiffEditorWidgetController::updateCannotDecodeInfo()
{
    if (!m_document)
        return;

    InfoBar *infoBar = m_document->infoBar();
    Id selectEncodingId(Constants::SELECT_ENCODING);
    if (m_document->hasDecodingError()) {
        if (!infoBar->canInfoBeAdded(selectEncodingId))
            return;
        InfoBarEntry info(selectEncodingId,
                                 Tr::tr("<b>Error:</b> Could not decode \"%1\" with \"%2\"-encoding.")
                                     .arg(m_document->displayName(),
                                          QString::fromLatin1(m_document->codec()->name())));
        info.addCustomButton(Tr::tr("Select Encoding"), [this] { m_document->selectEncoding(); });
        infoBar->addInfo(info);
    } else {
        infoBar->removeInfo(selectEncodingId);
    }
}

void DiffEditorWidgetController::sendChunkToCodePaster(int fileIndex, int chunkIndex)
{
    if (!m_document)
        return;

    // Retrieve service by soft dependency.
    auto pasteService = ExtensionSystem::PluginManager::getObject<CodePaster::Service>();
    QTC_ASSERT(pasteService, return);

    const QString patch = m_document->makePatch(fileIndex, chunkIndex, {}, PatchAction::Apply);

    if (patch.isEmpty())
        return;

    pasteService->postText(patch, Constants::DIFF_EDITOR_MIMETYPE);
}

DiffEditorInput::DiffEditorInput(DiffEditorWidgetController *controller)
    : m_contextFileData(controller->m_contextFileData)
    , m_fileLineFormat(&controller->m_fileLineFormat)
    , m_chunkLineFormat(&controller->m_chunkLineFormat)
    , m_spanLineFormat(&controller->m_spanLineFormat)
    , m_lineFormat{&controller->m_lineFormat[LeftSide], &controller->m_lineFormat[RightSide]}
    , m_charFormat{&controller->m_charFormat[LeftSide], &controller->m_charFormat[RightSide]}
{ }


} // namespace Internal
} // namespace DiffEditor<|MERGE_RESOLUTION|>--- conflicted
+++ resolved
@@ -159,11 +159,7 @@
     if (patchBehaviour == DiffFileInfo::PatchFile) {
         if (textDocument && !EditorManager::saveDocument(textDocument))
             return;
-<<<<<<< HEAD
-        const int strip = m_document->baseDirectory().isEmpty() ? -1 : 0;
-=======
         const int strip = m_document->workingDirectory().isEmpty() ? -1 : 0;
->>>>>>> f7639f45
 
         const QString patch = m_document->makePatch(fileIndex, chunkIndex, {}, patchAction);
 
