// Copyright (C) 2016 Brian McGillion
// SPDX-License-Identifier: LicenseRef-Qt-Commercial OR GPL-3.0-only WITH Qt-GPL-exception-1.0

#include "mercurialplugin.h"

#include "commiteditor.h"
#include "constants.h"
#include "mercurialclient.h"
#include "mercurialeditor.h"
#include "mercurialsettings.h"
#include "mercurialtr.h"
#include "revertdialog.h"
#include "srcdestdialog.h"

#include <coreplugin/actionmanager/actionmanager.h>
#include <coreplugin/actionmanager/actioncontainer.h>
#include <coreplugin/actionmanager/command.h>
#include <coreplugin/coreconstants.h>
#include <coreplugin/documentmanager.h>
#include <coreplugin/editormanager/editormanager.h>
#include <coreplugin/icore.h>
#include <coreplugin/idocument.h>
#include <coreplugin/locator/commandlocator.h>
#include <coreplugin/vcsmanager.h>

#include <utils/commandline.h>
#include <utils/environment.h>
#include <utils/parameteraction.h>
#include <utils/qtcassert.h>

#include <vcsbase/basevcseditorfactory.h>
#include <vcsbase/basevcssubmiteditorfactory.h>
#include <vcsbase/vcsbaseconstants.h>
#include <vcsbase/vcsbaseeditor.h>
#include <vcsbase/vcscommand.h>
#include <vcsbase/vcsoutputwindow.h>

#include <QAction>
#include <QDebug>
#include <QDir>
#include <QFileDialog>
#include <QMenu>
#include <QtGlobal>

#ifdef WITH_TESTS
#include <QTest>
#endif

using namespace VcsBase;
using namespace Utils;
using namespace std::placeholders;

namespace Mercurial::Internal {

class MercurialTopicCache : public Core::IVersionControl::TopicCache
{
public:
    MercurialTopicCache(MercurialClient *client) : m_client(client) {}

protected:
    FilePath trackFile(const FilePath &repository) override
    {
        return repository.pathAppended(".hg/branch");
    }

    QString refreshTopic(const FilePath &repository) override
    {
        return m_client->branchQuerySync(repository.toString());
    }

private:
    MercurialClient *m_client;
};

const VcsBaseEditorParameters logEditorParameters {
    LogOutput,
    Constants::FILELOG_ID,
    Constants::FILELOG_DISPLAY_NAME,
    Constants::LOGAPP
};

const VcsBaseEditorParameters annotateEditorParameters {
    AnnotateOutput,
    Constants::ANNOTATELOG_ID,
    Constants::ANNOTATELOG_DISPLAY_NAME,
    Constants::ANNOTATEAPP
};

const VcsBaseEditorParameters diffEditorParameters {
    DiffOutput,
    Constants::DIFFLOG_ID,
    Constants::DIFFLOG_DISPLAY_NAME,
    Constants::DIFFAPP
};

const VcsBaseSubmitEditorParameters submitEditorParameters {
    Constants::COMMITMIMETYPE,
    Constants::COMMIT_ID,
    Constants::COMMIT_DISPLAY_NAME,
    VcsBaseSubmitEditorParameters::DiffFiles
};

class MercurialPluginPrivate final : public VcsBase::VcsBasePluginPrivate
{
public:
    MercurialPluginPrivate();

    // IVersionControl
    QString displayName() const final;
    Utils::Id id() const final;
    bool isVcsFileOrDirectory(const FilePath &filePath) const final;

    bool managesDirectory(const FilePath &filePath, FilePath *topLevel = nullptr) const final;
    bool managesFile(const FilePath &workingDirectory, const QString &fileName) const final;
    bool isConfigured() const final;
    bool supportsOperation(Operation operation) const final;
    bool vcsOpen(const FilePath &filePath) final;
    bool vcsAdd(const FilePath &filePath) final;
    bool vcsDelete(const FilePath &filePath) final;
    bool vcsMove(const FilePath &from, const FilePath &to) final;
    bool vcsCreateRepository(const FilePath &directory) final;
    void vcsAnnotate(const FilePath &filePath, int line) final;
    void vcsDescribe(const FilePath &source, const QString &id) final { m_client.view(source, id); }

    VcsCommand *createInitialCheckoutCommand(const QString &url,
                                             const Utils::FilePath &baseDirectory,
                                             const QString &localName,
                                             const QStringList &extraArgs) final;

    bool sccManaged(const QString &filename);

    // To be connected to the HgTask's success signal to emit the repository/
    // files changed signals according to the variant's type:
    // String -> repository, StringList -> files
    void changed(const QVariant&);

private:
    void updateActions(VcsBase::VcsBasePluginPrivate::ActionState) final;
    bool activateCommit() final;

    // File menu action slots
    void addCurrentFile();
    void annotateCurrentFile();
    void diffCurrentFile();
    void logCurrentFile();
    void revertCurrentFile();
    void statusCurrentFile();

    // Directory menu action slots
    void diffRepository();
    void logRepository();
    void revertMulti();
    void statusMulti();

    // Repository menu action slots
    void pull();
    void push();
    void update();
    void import();
    void incoming();
    void outgoing();
    void commit();
    void showCommitWidget(const QList<VcsBase::VcsBaseClient::StatusItem> &status);
    void diffFromEditorSelected(const QStringList &files);

    void createMenu(const Core::Context &context);
    void createFileActions(const Core::Context &context);
    void createDirectoryActions(const Core::Context &context);
    void createRepositoryActions(const Core::Context &context);

    // Variables
    MercurialSettings m_settings;
    MercurialClient m_client{&m_settings};
    MercurialSettingsPage m_settingsPage{&m_settings};

    Core::CommandLocator *m_commandLocator = nullptr;
    Core::ActionContainer *m_mercurialContainer = nullptr;

    QList<QAction *> m_repositoryActionList;

    // Menu items (file actions)
    ParameterAction *m_addAction = nullptr;
    ParameterAction *m_deleteAction = nullptr;
    ParameterAction *annotateFile = nullptr;
    ParameterAction *diffFile = nullptr;
    ParameterAction *logFile = nullptr;
    ParameterAction *revertFile = nullptr;
    ParameterAction *statusFile = nullptr;

    QAction *m_createRepositoryAction = nullptr;
    QAction *m_menuAction = nullptr;

    FilePath m_submitRepository;

public:
    VcsSubmitEditorFactory submitEditorFactory {
        submitEditorParameters,
        [] { return new CommitEditor; },
        this
    };

    VcsEditorFactory logEditorFactory {
        &logEditorParameters,
        [this] { return new MercurialEditorWidget(&m_client); },
        std::bind(&MercurialPluginPrivate::vcsDescribe, this, _1, _2)
    };

    VcsEditorFactory annotateEditorFactory {
        &annotateEditorParameters,
        [this] { return new MercurialEditorWidget(&m_client); },
        std::bind(&MercurialPluginPrivate::vcsDescribe, this, _1, _2)
    };

    VcsEditorFactory diffEditorFactory {
        &diffEditorParameters,
        [this] { return new MercurialEditorWidget(&m_client); },
        std::bind(&MercurialPluginPrivate::vcsDescribe, this, _1, _2)
    };
};

static MercurialPluginPrivate *dd = nullptr;

MercurialPlugin::~MercurialPlugin()
{
    delete dd;
    dd = nullptr;
}

void MercurialPlugin::initialize()
{
    dd = new MercurialPluginPrivate;
}

void MercurialPlugin::extensionsInitialized()
{
    dd->extensionsInitialized();
}

MercurialPluginPrivate::MercurialPluginPrivate()
    : VcsBase::VcsBasePluginPrivate(Core::Context(Constants::MERCURIAL_CONTEXT))
{
    dd = this;

    setTopicCache(new MercurialTopicCache(&m_client));

    Core::Context context(Constants::MERCURIAL_CONTEXT);

    connect(&m_client, &VcsBaseClient::changed, this, &MercurialPluginPrivate::changed);
    connect(&m_client, &MercurialClient::needUpdate, this, &MercurialPluginPrivate::update);

    const QString prefix = QLatin1String("hg");
    m_commandLocator = new Core::CommandLocator("Mercurial", prefix, prefix, this);
    m_commandLocator->setDescription(Tr::tr("Triggers a Mercurial version control operation."));

    createMenu(context);

    connect(&m_settings, &AspectContainer::applied, this, &IVersionControl::configurationChanged);
}

void MercurialPluginPrivate::createMenu(const Core::Context &context)
{
    // Create menu item for Mercurial
    m_mercurialContainer = Core::ActionManager::createMenu("Mercurial.MercurialMenu");
    QMenu *menu = m_mercurialContainer->menu();
    menu->setTitle(Tr::tr("Me&rcurial"));

    createFileActions(context);
    m_mercurialContainer->addSeparator(context);
    createDirectoryActions(context);
    m_mercurialContainer->addSeparator(context);
    createRepositoryActions(context);
    m_mercurialContainer->addSeparator(context);

    // Request the Tools menu and add the Mercurial menu to it
    Core::ActionContainer *toolsMenu = Core::ActionManager::actionContainer(Utils::Id(Core::Constants::M_TOOLS));
    toolsMenu->addMenu(m_mercurialContainer);
    m_menuAction = m_mercurialContainer->menu()->menuAction();
}

void MercurialPluginPrivate::createFileActions(const Core::Context &context)
{
    Core::Command *command;

    annotateFile = new ParameterAction(Tr::tr("Annotate Current File"), Tr::tr("Annotate \"%1\""), ParameterAction::EnabledWithParameter, this);
    command = Core::ActionManager::registerAction(annotateFile, Utils::Id(Constants::ANNOTATE), context);
    command->setAttribute(Core::Command::CA_UpdateText);
    connect(annotateFile, &QAction::triggered, this, &MercurialPluginPrivate::annotateCurrentFile);
    m_mercurialContainer->addAction(command);
    m_commandLocator->appendCommand(command);

    diffFile = new ParameterAction(Tr::tr("Diff Current File"), Tr::tr("Diff \"%1\""), ParameterAction::EnabledWithParameter, this);
    command = Core::ActionManager::registerAction(diffFile, Utils::Id(Constants::DIFF), context);
    command->setAttribute(Core::Command::CA_UpdateText);
    command->setDefaultKeySequence(QKeySequence(Core::useMacShortcuts ? Tr::tr("Meta+H,Meta+D") : Tr::tr("Alt+G,Alt+D")));
    connect(diffFile, &QAction::triggered, this, &MercurialPluginPrivate::diffCurrentFile);
    m_mercurialContainer->addAction(command);
    m_commandLocator->appendCommand(command);

    logFile = new ParameterAction(Tr::tr("Log Current File"), Tr::tr("Log \"%1\""), ParameterAction::EnabledWithParameter, this);
    command = Core::ActionManager::registerAction(logFile, Utils::Id(Constants::LOG), context);
    command->setAttribute(Core::Command::CA_UpdateText);
    command->setDefaultKeySequence(QKeySequence(Core::useMacShortcuts ? Tr::tr("Meta+H,Meta+L") : Tr::tr("Alt+G,Alt+L")));
    connect(logFile, &QAction::triggered, this, &MercurialPluginPrivate::logCurrentFile);
    m_mercurialContainer->addAction(command);
    m_commandLocator->appendCommand(command);

    statusFile = new ParameterAction(Tr::tr("Status Current File"), Tr::tr("Status \"%1\""), ParameterAction::EnabledWithParameter, this);
    command = Core::ActionManager::registerAction(statusFile, Utils::Id(Constants::STATUS), context);
    command->setAttribute(Core::Command::CA_UpdateText);
    command->setDefaultKeySequence(QKeySequence(Core::useMacShortcuts ? Tr::tr("Meta+H,Meta+S") : Tr::tr("Alt+G,Alt+S")));
    connect(statusFile, &QAction::triggered, this, &MercurialPluginPrivate::statusCurrentFile);
    m_mercurialContainer->addAction(command);
    m_commandLocator->appendCommand(command);

    m_mercurialContainer->addSeparator(context);

    m_addAction = new ParameterAction(Tr::tr("Add"), Tr::tr("Add \"%1\""), ParameterAction::EnabledWithParameter, this);
    command = Core::ActionManager::registerAction(m_addAction, Utils::Id(Constants::ADD), context);
    command->setAttribute(Core::Command::CA_UpdateText);
    connect(m_addAction, &QAction::triggered, this, &MercurialPluginPrivate::addCurrentFile);
    m_mercurialContainer->addAction(command);
    m_commandLocator->appendCommand(command);

    m_deleteAction = new ParameterAction(Tr::tr("Delete..."), Tr::tr("Delete \"%1\"..."), ParameterAction::EnabledWithParameter, this);
    command = Core::ActionManager::registerAction(m_deleteAction, Utils::Id(Constants::DELETE), context);
    command->setAttribute(Core::Command::CA_UpdateText);
    connect(m_deleteAction, &QAction::triggered, this, &MercurialPluginPrivate::promptToDeleteCurrentFile);
    m_mercurialContainer->addAction(command);
    m_commandLocator->appendCommand(command);

    revertFile = new ParameterAction(Tr::tr("Revert Current File..."), Tr::tr("Revert \"%1\"..."), ParameterAction::EnabledWithParameter, this);
    command = Core::ActionManager::registerAction(revertFile, Utils::Id(Constants::REVERT), context);
    command->setAttribute(Core::Command::CA_UpdateText);
    connect(revertFile, &QAction::triggered, this, &MercurialPluginPrivate::revertCurrentFile);
    m_mercurialContainer->addAction(command);
    m_commandLocator->appendCommand(command);
}

void MercurialPluginPrivate::addCurrentFile()
{
    const VcsBasePluginState state = currentState();
    QTC_ASSERT(state.hasFile(), return);
    m_client.synchronousAdd(state.currentFileTopLevel(), state.relativeCurrentFile());
}

void MercurialPluginPrivate::annotateCurrentFile()
{
    int currentLine = -1;
    if (Core::IEditor *editor = Core::EditorManager::currentEditor())
        currentLine = editor->currentLine();
    const VcsBasePluginState state = currentState();
    QTC_ASSERT(state.hasFile(), return);
    m_client.annotate(state.currentFileTopLevel(), state.relativeCurrentFile(), currentLine);
}

void MercurialPluginPrivate::diffCurrentFile()
{
    const VcsBasePluginState state = currentState();
    QTC_ASSERT(state.hasFile(), return);
    m_client.diff(state.currentFileTopLevel(), QStringList(state.relativeCurrentFile()));
}

void MercurialPluginPrivate::logCurrentFile()
{
    const VcsBasePluginState state = currentState();
    QTC_ASSERT(state.hasFile(), return);
    m_client.log(state.currentFileTopLevel(), QStringList(state.relativeCurrentFile()), {}, true);
}

void MercurialPluginPrivate::revertCurrentFile()
{
    const VcsBasePluginState state = currentState();
    QTC_ASSERT(state.hasFile(), return);

    RevertDialog reverter(Core::ICore::dialogParent());
    if (reverter.exec() != QDialog::Accepted)
        return;
    m_client.revertFile(state.currentFileTopLevel(), state.relativeCurrentFile(), reverter.revision());
}

void MercurialPluginPrivate::statusCurrentFile()
{
    const VcsBasePluginState state = currentState();
    QTC_ASSERT(state.hasFile(), return);
    m_client.status(state.currentFileTopLevel(), state.relativeCurrentFile());
}

void MercurialPluginPrivate::createDirectoryActions(const Core::Context &context)
{
    auto action = new QAction(Tr::tr("Diff"), this);
    m_repositoryActionList.append(action);
    Core::Command *command = Core::ActionManager::registerAction(action, Utils::Id(Constants::DIFFMULTI), context);
    connect(action, &QAction::triggered, this, &MercurialPluginPrivate::diffRepository);
    m_mercurialContainer->addAction(command);
    m_commandLocator->appendCommand(command);

    action = new QAction(Tr::tr("Log"), this);
    m_repositoryActionList.append(action);
    command = Core::ActionManager::registerAction(action, Utils::Id(Constants::LOGMULTI), context);
    connect(action, &QAction::triggered, this, &MercurialPluginPrivate::logRepository);
    m_mercurialContainer->addAction(command);
    m_commandLocator->appendCommand(command);

    action = new QAction(Tr::tr("Revert..."), this);
    m_repositoryActionList.append(action);
    command = Core::ActionManager::registerAction(action, Utils::Id(Constants::REVERTMULTI), context);
    connect(action, &QAction::triggered, this, &MercurialPluginPrivate::revertMulti);
    m_mercurialContainer->addAction(command);
    m_commandLocator->appendCommand(command);

    action = new QAction(Tr::tr("Status"), this);
    m_repositoryActionList.append(action);
    command = Core::ActionManager::registerAction(action, Utils::Id(Constants::STATUSMULTI), context);
    connect(action, &QAction::triggered, this, &MercurialPluginPrivate::statusMulti);
    m_mercurialContainer->addAction(command);
    m_commandLocator->appendCommand(command);
}

void MercurialPluginPrivate::diffRepository()
{
    const VcsBasePluginState state = currentState();
    QTC_ASSERT(state.hasTopLevel(), return);
    m_client.diff(state.topLevel());
}

void MercurialPluginPrivate::logRepository()
{
    const VcsBasePluginState state = currentState();
    QTC_ASSERT(state.hasTopLevel(), return);
    m_client.log(state.topLevel());
}

void MercurialPluginPrivate::revertMulti()
{
    const VcsBasePluginState state = currentState();
    QTC_ASSERT(state.hasTopLevel(), return);

    RevertDialog reverter(Core::ICore::dialogParent());
    if (reverter.exec() != QDialog::Accepted)
        return;
    m_client.revertAll(state.topLevel(), reverter.revision());
}

void MercurialPluginPrivate::statusMulti()
{
    const VcsBasePluginState state = currentState();
    QTC_ASSERT(state.hasTopLevel(), return);

    m_client.status(state.topLevel());
}

void MercurialPluginPrivate::createRepositoryActions(const Core::Context &context)
{
    auto action = new QAction(Tr::tr("Pull..."), this);
    m_repositoryActionList.append(action);
    Core::Command *command = Core::ActionManager::registerAction(action, Utils::Id(Constants::PULL), context);
    connect(action, &QAction::triggered, this, &MercurialPluginPrivate::pull);
    m_mercurialContainer->addAction(command);
    m_commandLocator->appendCommand(command);

    action = new QAction(Tr::tr("Push..."), this);
    m_repositoryActionList.append(action);
    command = Core::ActionManager::registerAction(action, Utils::Id(Constants::PUSH), context);
    connect(action, &QAction::triggered, this, &MercurialPluginPrivate::push);
    m_mercurialContainer->addAction(command);
    m_commandLocator->appendCommand(command);

    action = new QAction(Tr::tr("Update..."), this);
    m_repositoryActionList.append(action);
    command = Core::ActionManager::registerAction(action, Utils::Id(Constants::UPDATE), context);
    connect(action, &QAction::triggered, this, &MercurialPluginPrivate::update);
    m_mercurialContainer->addAction(command);
    m_commandLocator->appendCommand(command);

    action = new QAction(Tr::tr("Import..."), this);
    m_repositoryActionList.append(action);
    command = Core::ActionManager::registerAction(action, Utils::Id(Constants::IMPORT), context);
    connect(action, &QAction::triggered, this, &MercurialPluginPrivate::import);
    m_mercurialContainer->addAction(command);
    m_commandLocator->appendCommand(command);

    action = new QAction(Tr::tr("Incoming..."), this);
    m_repositoryActionList.append(action);
    command = Core::ActionManager::registerAction(action, Utils::Id(Constants::INCOMING), context);
    connect(action, &QAction::triggered, this, &MercurialPluginPrivate::incoming);
    m_mercurialContainer->addAction(command);
    m_commandLocator->appendCommand(command);

    action = new QAction(Tr::tr("Outgoing..."), this);
    m_repositoryActionList.append(action);
    command = Core::ActionManager::registerAction(action, Utils::Id(Constants::OUTGOING), context);
    connect(action, &QAction::triggered, this, &MercurialPluginPrivate::outgoing);
    m_mercurialContainer->addAction(command);
    m_commandLocator->appendCommand(command);

    action = new QAction(Tr::tr("Commit..."), this);
    m_repositoryActionList.append(action);
    command = Core::ActionManager::registerAction(action, Utils::Id(Constants::COMMIT), context);
    command->setDefaultKeySequence(QKeySequence(Core::useMacShortcuts ? Tr::tr("Meta+H,Meta+C") : Tr::tr("Alt+G,Alt+C")));
    connect(action, &QAction::triggered, this, &MercurialPluginPrivate::commit);
    m_mercurialContainer->addAction(command);
    m_commandLocator->appendCommand(command);

    m_createRepositoryAction = new QAction(Tr::tr("Create Repository..."), this);
    command = Core::ActionManager::registerAction(m_createRepositoryAction, Utils::Id(Constants::CREATE_REPOSITORY), context);
    connect(m_createRepositoryAction, &QAction::triggered, this, &MercurialPluginPrivate::createRepository);
    m_mercurialContainer->addAction(command);
}

void MercurialPluginPrivate::pull()
{
    const VcsBasePluginState state = currentState();
    QTC_ASSERT(state.hasTopLevel(), return);

    SrcDestDialog dialog(state, SrcDestDialog::incoming, Core::ICore::dialogParent());
    dialog.setWindowTitle(Tr::tr("Pull Source"));
    if (dialog.exec() != QDialog::Accepted)
        return;
    m_client.synchronousPull(dialog.workingDir(), dialog.getRepositoryString());
}

void MercurialPluginPrivate::push()
{
    const VcsBasePluginState state = currentState();
    QTC_ASSERT(state.hasTopLevel(), return);

    SrcDestDialog dialog(state, SrcDestDialog::outgoing, Core::ICore::dialogParent());
    dialog.setWindowTitle(Tr::tr("Push Destination"));
    if (dialog.exec() != QDialog::Accepted)
        return;
    m_client.synchronousPush(dialog.workingDir(), dialog.getRepositoryString());
}

void MercurialPluginPrivate::update()
{
    const VcsBasePluginState state = currentState();
    QTC_ASSERT(state.hasTopLevel(), return);

    RevertDialog updateDialog(Core::ICore::dialogParent());
    updateDialog.setWindowTitle(Tr::tr("Update"));
    if (updateDialog.exec() != QDialog::Accepted)
        return;
    m_client.update(state.topLevel(), updateDialog.revision());
}

void MercurialPluginPrivate::import()
{
    const VcsBasePluginState state = currentState();
    QTC_ASSERT(state.hasTopLevel(), return);

    QFileDialog importDialog(Core::ICore::dialogParent());
    importDialog.setFileMode(QFileDialog::ExistingFiles);
    importDialog.setViewMode(QFileDialog::Detail);

    if (importDialog.exec() != QDialog::Accepted)
        return;

    const QStringList fileNames = importDialog.selectedFiles();
    m_client.import(state.topLevel(), fileNames);
}

void MercurialPluginPrivate::incoming()
{
    const VcsBasePluginState state = currentState();
    QTC_ASSERT(state.hasTopLevel(), return);

    SrcDestDialog dialog(state, SrcDestDialog::incoming, Core::ICore::dialogParent());
    dialog.setWindowTitle(Tr::tr("Incoming Source"));
    if (dialog.exec() != QDialog::Accepted)
        return;
    m_client.incoming(state.topLevel(), dialog.getRepositoryString());
}

void MercurialPluginPrivate::outgoing()
{
    const VcsBasePluginState state = currentState();
    QTC_ASSERT(state.hasTopLevel(), return);
    m_client.outgoing(state.topLevel());
}

void MercurialPluginPrivate::commit()
{
    if (!promptBeforeCommit())
        return;

    if (raiseSubmitEditor())
        return;

    const VcsBasePluginState state = currentState();
    QTC_ASSERT(state.hasTopLevel(), return);

    m_submitRepository = state.topLevel();

    connect(&m_client, &MercurialClient::parsedStatus, this, &MercurialPluginPrivate::showCommitWidget);
    m_client.emitParsedStatus(m_submitRepository);
}

void MercurialPluginPrivate::showCommitWidget(const QList<VcsBaseClient::StatusItem> &status)
{
    //Once we receive our data release the connection so it can be reused elsewhere
    disconnect(&m_client, &MercurialClient::parsedStatus, this, &MercurialPluginPrivate::showCommitWidget);

    if (status.isEmpty()) {
        VcsOutputWindow::appendError(Tr::tr("There are no changes to commit."));
        return;
    }

    // Start new temp file
    TempFileSaver saver;
    // Keep the file alive, else it removes self and forgets its name
    saver.setAutoRemove(false);
    if (!saver.finalize()) {
        VcsOutputWindow::appendError(saver.errorString());
        return;
    }

    Core::IEditor *editor = Core::EditorManager::openEditor(saver.filePath(), Constants::COMMIT_ID);
    if (!editor) {
        VcsOutputWindow::appendError(Tr::tr("Unable to create an editor for the commit."));
        return;
    }

    QTC_ASSERT(qobject_cast<CommitEditor *>(editor), return);
    auto commitEditor = static_cast<CommitEditor *>(editor);
    setSubmitEditor(commitEditor);

    connect(commitEditor, &VcsBaseSubmitEditor::diffSelectedFiles,
            this, &MercurialPluginPrivate::diffFromEditorSelected);
    commitEditor->setCheckScriptWorkingDirectory(m_submitRepository);

    const QString msg = Tr::tr("Commit changes for \"%1\".").arg(m_submitRepository.toUserOutput());
    commitEditor->document()->setPreferredDisplayName(msg);

    const QString branch = vcsTopic(m_submitRepository);
    commitEditor->setFields(m_submitRepository, branch,
                            m_settings.userName.value(),
                            m_settings.userEmail.value(), status);
}

void MercurialPluginPrivate::diffFromEditorSelected(const QStringList &files)
{
    m_client.diff(m_submitRepository, files);
}

<<<<<<< HEAD
bool MercurialPluginPrivate::submitEditorAboutToClose()
=======
bool MercurialPluginPrivate::activateCommit()
>>>>>>> f7639f45
{
    auto commitEditor = qobject_cast<CommitEditor *>(submitEditor());
    QTC_ASSERT(commitEditor, return true);
    Core::IDocument *editorFile = commitEditor->document();
    QTC_ASSERT(editorFile, return true);

    const QStringList files = commitEditor->checkedFiles();
    if (!files.empty()) {
        //save the commit message
        if (!Core::DocumentManager::saveDocument(editorFile))
            return false;

        QStringList extraOptions;
        if (!commitEditor->committerInfo().isEmpty())
            extraOptions << QLatin1String("-u") << commitEditor->committerInfo();
        m_client.commit(m_submitRepository, files, editorFile->filePath().toString(),
                        extraOptions);
    }
    return true;
}

void MercurialPluginPrivate::updateActions(VcsBasePluginPrivate::ActionState as)
{
    if (!enableMenuAction(as, m_menuAction)) {
        m_commandLocator->setEnabled(false);
        return;
    }
    const QString filename = currentState().currentFileName();
    const bool repoEnabled = currentState().hasTopLevel();
    m_commandLocator->setEnabled(repoEnabled);

    annotateFile->setParameter(filename);
    diffFile->setParameter(filename);
    logFile->setParameter(filename);
    m_addAction->setParameter(filename);
    m_deleteAction->setParameter(filename);
    revertFile->setParameter(filename);
    statusFile->setParameter(filename);

    for (QAction *repoAction : std::as_const(m_repositoryActionList))
        repoAction->setEnabled(repoEnabled);
}

QString MercurialPluginPrivate::displayName() const
{
    return Tr::tr("Mercurial");
}

Utils::Id MercurialPluginPrivate::id() const
{
    return {VcsBase::Constants::VCS_ID_MERCURIAL};
}

bool MercurialPluginPrivate::isVcsFileOrDirectory(const FilePath &filePath) const
{
    return m_client.isVcsDirectory(filePath);
}

bool MercurialPluginPrivate::managesDirectory(const FilePath &filePath, FilePath *topLevel) const
{
    const FilePath topLevelFound = m_client.findTopLevelForFile(filePath);
    if (topLevel)
        *topLevel = topLevelFound;
    return !topLevelFound.isEmpty();
}

bool MercurialPluginPrivate::managesFile(const FilePath &workingDirectory, const QString &fileName) const
{
    return m_client.managesFile(workingDirectory, fileName);
}

bool MercurialPluginPrivate::isConfigured() const
{
    const FilePath binary = m_settings.binaryPath.filePath();
    if (binary.isEmpty())
        return false;
    QFileInfo fi = binary.toFileInfo();
    return fi.exists() && fi.isFile() && fi.isExecutable();
}

bool MercurialPluginPrivate::supportsOperation(Operation operation) const
{
    bool supported = isConfigured();
    switch (operation) {
    case Core::IVersionControl::AddOperation:
    case Core::IVersionControl::DeleteOperation:
    case Core::IVersionControl::MoveOperation:
    case Core::IVersionControl::CreateRepositoryOperation:
    case Core::IVersionControl::AnnotateOperation:
    case Core::IVersionControl::InitialCheckoutOperation:
        break;
    case Core::IVersionControl::SnapshotOperations:
        supported = false;
        break;
    }
    return supported;
}

bool MercurialPluginPrivate::vcsOpen(const FilePath &filePath)
{
    Q_UNUSED(filePath)
    return true;
}

bool MercurialPluginPrivate::vcsAdd(const FilePath &filePath)
{
    return m_client.synchronousAdd(filePath.parentDir(), filePath.fileName());
}

bool MercurialPluginPrivate::vcsDelete(const FilePath &filePath)
{
    return m_client.synchronousRemove(filePath.parentDir(), filePath.fileName());
}

bool MercurialPluginPrivate::vcsMove(const FilePath &from, const FilePath &to)
{
    const QFileInfo fromInfo = from.toFileInfo();
    const QFileInfo toInfo = to.toFileInfo();
    return m_client.synchronousMove(from.parentDir(),
                                    fromInfo.absoluteFilePath(),
                                    toInfo.absoluteFilePath());
}

bool MercurialPluginPrivate::vcsCreateRepository(const FilePath &directory)
{
    return m_client.synchronousCreateRepository(directory);
}

void MercurialPluginPrivate::vcsAnnotate(const FilePath &filePath, int line)
{
    m_client.annotate(filePath.parentDir(), filePath.fileName(), line);
}

VcsCommand *MercurialPluginPrivate::createInitialCheckoutCommand(const QString &url,
                                                                 const Utils::FilePath &baseDirectory,
                                                                 const QString &localName,
                                                                 const QStringList &extraArgs)
{
    QStringList args;
    args << QLatin1String("clone") << extraArgs << url << localName;
    auto command = VcsBaseClient::createVcsCommand(baseDirectory, m_client.processEnvironment());
    command->addJob({m_settings.binaryPath.filePath(), args}, -1);
    return command;
}

bool MercurialPluginPrivate::sccManaged(const QString &filename)
{
    const QFileInfo fi(filename);
    FilePath topLevel;
    const bool managed = managesDirectory(FilePath::fromString(fi.absolutePath()), &topLevel);
    if (!managed || topLevel.isEmpty())
        return false;
    const QDir topLevelDir(topLevel.toString());
    return m_client.manifestSync(topLevel, topLevelDir.relativeFilePath(filename));
}

void MercurialPluginPrivate::changed(const QVariant &v)
{
    switch (v.type()) {
    case QVariant::String:
        emit repositoryChanged(FilePath::fromVariant(v));
        break;
    case QVariant::StringList:
        emit filesChanged(v.toStringList());
        break;
    default:
        break;
    }
}

#ifdef WITH_TESTS

void MercurialPlugin::testDiffFileResolving_data()
{
    QTest::addColumn<QByteArray>("header");
    QTest::addColumn<QByteArray>("fileName");

    QTest::newRow("New") << QByteArray(
            "diff --git a/src/plugins/mercurial/mercurialeditor.cpp b/src/plugins/mercurial/mercurialeditor.cpp\n"
            "new file mode 100644\n"
            "--- /dev/null\n"
            "+++ b/src/plugins/mercurial/mercurialeditor.cpp\n"
            "@@ -0,0 +1,112 @@\n\n")
        << QByteArray("src/plugins/mercurial/mercurialeditor.cpp");
    QTest::newRow("Deleted") << QByteArray(
            "diff --git a/src/plugins/mercurial/mercurialeditor.cpp b/src/plugins/mercurial/mercurialeditor.cpp\n"
            "deleted file mode 100644\n"
            "--- a/src/plugins/mercurial/mercurialeditor.cpp\n"
            "+++ /dev/null\n"
            "@@ -1,112 +0,0 @@\n\n")
        << QByteArray("src/plugins/mercurial/mercurialeditor.cpp");
    QTest::newRow("Normal") << QByteArray(
            "diff --git a/src/plugins/mercurial/mercurialeditor.cpp b/src/plugins/mercurial/mercurialeditor.cpp\n"
            "--- a/src/plugins/mercurial/mercurialeditor.cpp\n"
            "+++ b/src/plugins/mercurial/mercurialeditor.cpp\n"
            "@@ -49,6 +49,8 @@\n\n")
        << QByteArray("src/plugins/mercurial/mercurialeditor.cpp");
}

void MercurialPlugin::testDiffFileResolving()
{
    VcsBaseEditorWidget::testDiffFileResolving(dd->diffEditorFactory);
}

void MercurialPlugin::testLogResolving()
{
    QByteArray data(
                "changeset:   18473:692cbda1eb50\n"
                "branch:      stable\n"
                "bookmark:    @\n"
                "tag:         tip\n"
                "user:        FUJIWARA Katsunori <foozy@lares.dti.ne.jp>\n"
                "date:        Wed Jan 23 22:52:55 2013 +0900\n"
                "summary:     revset: evaluate sub expressions correctly (issue3775)\n"
                "\n"
                "changeset:   18472:37100f30590f\n"
                "branch:      stable\n"
                "user:        Pierre-Yves David <pierre-yves.david@ens-lyon.org>\n"
                "date:        Sat Jan 19 04:08:16 2013 +0100\n"
                "summary:     test-rebase: add another test for rebase with multiple roots\n"
                );
    VcsBaseEditorWidget::testLogResolving(dd->logEditorFactory, data, "18473:692cbda1eb50", "18472:37100f30590f");
}
#endif

} // Mercurial::Internal<|MERGE_RESOLUTION|>--- conflicted
+++ resolved
@@ -642,11 +642,7 @@
     m_client.diff(m_submitRepository, files);
 }
 
-<<<<<<< HEAD
-bool MercurialPluginPrivate::submitEditorAboutToClose()
-=======
 bool MercurialPluginPrivate::activateCommit()
->>>>>>> f7639f45
 {
     auto commitEditor = qobject_cast<CommitEditor *>(submitEditor());
     QTC_ASSERT(commitEditor, return true);
