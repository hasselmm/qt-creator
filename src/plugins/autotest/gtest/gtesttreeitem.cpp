/****************************************************************************
**
** Copyright (C) 2016 The Qt Company Ltd.
** Contact: https://www.qt.io/licensing/
**
** This file is part of Qt Creator.
**
** Commercial License Usage
** Licensees holding valid commercial Qt licenses may use this file in
** accordance with the commercial license agreement provided with the
** Software or, alternatively, in accordance with the terms contained in
** a written agreement between you and The Qt Company. For licensing terms
** and conditions see https://www.qt.io/terms-conditions. For further
** information use the contact form at https://www.qt.io/contact-us.
**
** GNU General Public License Usage
** Alternatively, this file may be used under the terms of the GNU
** General Public License version 3 as published by the Free Software
** Foundation with exceptions as appearing in the file LICENSE.GPL3-EXCEPT
** included in the packaging of this file. Please review the following
** information to ensure the GNU General Public License requirements will
** be met: https://www.gnu.org/licenses/gpl-3.0.html.
**
****************************************************************************/

#include "gtesttreeitem.h"
#include "gtestconfiguration.h"
#include "gtestparser.h"

#include <projectexplorer/session.h>
#include <utils/qtcassert.h>

namespace Autotest {
namespace Internal {

static QString gtestFilter(GTestTreeItem::TestStates states)
{
    if ((states & GTestTreeItem::Parameterized) && (states & GTestTreeItem::Typed))
        return QString("*/%1/*.%2");
    if (states & GTestTreeItem::Parameterized)
        return QString("*/%1.%2/*");
    if (states & GTestTreeItem::Typed)
        return QString("%1/*.%2");
    return QString("%1.%2");
}

QVariant GTestTreeItem::data(int column, int role) const
{
    switch (role) {
    case Qt::DisplayRole: {
        if (type() == TestTreeItem::Root)
            break;

        const QString &displayName = (m_state & Disabled) ? name().mid(9) : name();
        return QVariant(displayName + nameSuffix());
    }
    case Qt::CheckStateRole:
        switch (type()) {
        case TestCase:
        case TestFunctionOrSet:
            return checked();
        default:
            return QVariant();
        }
    case ItalicRole:
        return false;
    case EnabledRole:
        return !(m_state & Disabled);
    default:
        break;
    }
    return TestTreeItem::data(column, role);
}

TestConfiguration *GTestTreeItem::testConfiguration() const
{
    ProjectExplorer::Project *project = ProjectExplorer::SessionManager::startupProject();
    QTC_ASSERT(project, return nullptr);

    GTestConfiguration *config = nullptr;
    switch (type()) {
    case TestCase: {
        const QString &testSpecifier = gtestFilter(state()).arg(name()).arg('*');
        if (int count = childCount()) {
            config = new GTestConfiguration;
            config->setTestCases(QStringList(testSpecifier));
            config->setTestCaseCount(count);
            config->setProjectFile(proFile());
            config->setProject(project);
        }
        break;
    }
    case TestFunctionOrSet: {
        GTestTreeItem *parent = static_cast<GTestTreeItem *>(parentItem());
        if (!parent)
            return nullptr;
        const QString &testSpecifier = gtestFilter(parent->state()).arg(parent->name()).arg(name());
        config = new GTestConfiguration;
        config->setTestCases(QStringList(testSpecifier));
        config->setProjectFile(proFile());
        config->setProject(project);
        break;
    }
    default:
        return nullptr;
    }
    if (config)
        config->setInternalTargets(internalTargets());
    return config;
}

TestConfiguration *GTestTreeItem::debugConfiguration() const
{
    GTestConfiguration *config = static_cast<GTestConfiguration *>(testConfiguration());
    if (config)
        config->setRunMode(DebuggableTestConfiguration::Debug);
    return config;
}

QList<TestConfiguration *> GTestTreeItem::getAllTestConfigurations() const
{
    QList<TestConfiguration *> result;

    ProjectExplorer::Project *project = ProjectExplorer::SessionManager::startupProject();
    if (!project || type() != Root)
        return result;

<<<<<<< HEAD
    QHash<QString, int> proFilesWithTestSets;
=======
    QHash<ProFileWithDisplayName, int> proFilesWithTestSets;
    QHash<ProFileWithDisplayName, QSet<QString> > proFilesWithInternalTargets;
>>>>>>> b89888ca
    for (int row = 0, count = childCount(); row < count; ++row) {
        const GTestTreeItem *child = static_cast<const GTestTreeItem *>(childItem(row));

        const int grandChildCount = child->childCount();
        for (int grandChildRow = 0; grandChildRow < grandChildCount; ++grandChildRow) {
            const TestTreeItem *grandChild = child->childItem(grandChildRow);
            const QString &key = grandChild->proFile();
            proFilesWithTestSets.insert(key, proFilesWithTestSets[key] + 1);
            proFilesWithInternalTargets.insert(key, grandChild->internalTargets());
        }
    }

    QHash<QString, int>::ConstIterator it = proFilesWithTestSets.begin();
    QHash<QString, int>::ConstIterator end = proFilesWithTestSets.end();
    for ( ; it != end; ++it) {
        GTestConfiguration *tc = new GTestConfiguration;
        tc->setTestCaseCount(it.value());
        tc->setProjectFile(it.key());
        tc->setProject(project);
        tc->setInternalTargets(proFilesWithInternalTargets.value(key));
        result << tc;
    }

    return result;
}

struct TestCases
{
    QStringList filters;
    int additionalTestCaseCount = 0;
};

QList<TestConfiguration *> GTestTreeItem::getSelectedTestConfigurations() const
{
    QList<TestConfiguration *> result;
    ProjectExplorer::Project *project = ProjectExplorer::SessionManager::startupProject();
    if (!project || type() != Root)
        return result;

<<<<<<< HEAD
    QHash<QString, TestCases> proFilesWithCheckedTestSets;
=======
    QHash<ProFileWithDisplayName, TestCases> proFilesWithCheckedTestSets;
    QHash<ProFileWithDisplayName, QSet<QString> > proFilesWithInternalTargets;
>>>>>>> b89888ca
    for (int row = 0, count = childCount(); row < count; ++row) {
        const GTestTreeItem *child = static_cast<const GTestTreeItem *>(childItem(row));

        const int grandChildCount = child->childCount();
        QTC_ASSERT(grandChildCount != 0, continue);

        switch (child->checked()) {
        case Qt::Unchecked:
            continue;
        case Qt::Checked: {
            auto &testCases = proFilesWithCheckedTestSets[child->childItem(0)->proFile()];
            testCases.filters.append(gtestFilter(child->state()).arg(child->name()).arg('*'));
            testCases.additionalTestCaseCount += grandChildCount - 1;
            proFilesWithInternalTargets.insert(createProfile(child->childItem(0)),
                                               child->internalTargets());
            break;
        }
        case Qt::PartiallyChecked: {
            for (int grandChildRow = 0; grandChildRow < grandChildCount; ++grandChildRow) {
                const TestTreeItem *grandChild = child->childItem(grandChildRow);
                if (grandChild->checked() == Qt::Checked) {
                    proFilesWithCheckedTestSets[grandChild->proFile()].filters.append(
                                gtestFilter(child->state()).arg(child->name()).arg(grandChild->name()));
                    proFilesWithInternalTargets.insert(createProfile(grandChild),
                                                       grandChild->internalTargets());
                }
            }
            break;
        }
        }
    }

    QHash<QString, TestCases>::ConstIterator it = proFilesWithCheckedTestSets.begin();
    QHash<QString, TestCases>::ConstIterator end = proFilesWithCheckedTestSets.end();
    for ( ; it != end; ++it) {
        GTestConfiguration *tc = new GTestConfiguration;
        tc->setTestCases(it.value().filters);
        tc->setTestCaseCount(tc->testCaseCount() + it.value().additionalTestCaseCount);
        tc->setProjectFile(it.key());
        tc->setProject(project);
        tc->setInternalTargets(proFilesWithInternalTargets[proFileWithDisplayName]);
        result << tc;
    }

    return result;
}

TestTreeItem *GTestTreeItem::find(const TestParseResult *result)
{
    QTC_ASSERT(result, return nullptr);

    const GTestParseResult *parseResult = static_cast<const GTestParseResult *>(result);
    GTestTreeItem::TestStates states = parseResult->disabled ? GTestTreeItem::Disabled
                                                             : GTestTreeItem::Enabled;
    if (parseResult->parameterized)
        states |= GTestTreeItem::Parameterized;
    if (parseResult->typed)
        states |= GTestTreeItem::Typed;
    switch (type()) {
    case Root:
        return findChildByNameStateAndFile(parseResult->name, states, parseResult->proFile);
    case TestCase:
        return findChildByNameAndFile(result->name, result->fileName);
    default:
        return nullptr;
    }
}

bool GTestTreeItem::modify(const TestParseResult *result)
{
    QTC_ASSERT(result, return false);

    switch (type()) {
    case TestFunctionOrSet:
        return modifyTestSetContent(static_cast<const GTestParseResult *>(result));
    default:
        return false;
    }
}

bool GTestTreeItem::modifyTestSetContent(const GTestParseResult *result)
{
    bool hasBeenModified = modifyLineAndColumn(result);
    GTestTreeItem::TestStates states = result->disabled ? GTestTreeItem::Disabled
                                                        : GTestTreeItem::Enabled;
    if (m_state != states) {
        m_state = states;
        hasBeenModified = true;
    }
    return hasBeenModified;
}

TestTreeItem *GTestTreeItem::findChildByNameStateAndFile(const QString &name,
                                                         GTestTreeItem::TestStates state,
                                                         const QString &proFile) const
{
    return findChildBy([name, state, proFile](const TestTreeItem *other) -> bool {
        const GTestTreeItem *gtestItem = static_cast<const GTestTreeItem *>(other);
        return other->proFile() == proFile
                && other->name() == name
                && gtestItem->state() == state;
    });
}

QString GTestTreeItem::nameSuffix() const
{
    static QString markups[] = {QCoreApplication::translate("GTestTreeItem", "parameterized"),
                                QCoreApplication::translate("GTestTreeItem", "typed")};
    QString suffix;
    if (m_state & Parameterized)
        suffix =  QString(" [") + markups[0];
    if (m_state & Typed)
        suffix += (suffix.isEmpty() ? QString(" [") : QString(", ")) + markups[1];
    if (!suffix.isEmpty())
        suffix += ']';
    return suffix;
}

} // namespace Internal
} // namespace Autotest<|MERGE_RESOLUTION|>--- conflicted
+++ resolved
@@ -125,12 +125,8 @@
     if (!project || type() != Root)
         return result;
 
-<<<<<<< HEAD
     QHash<QString, int> proFilesWithTestSets;
-=======
-    QHash<ProFileWithDisplayName, int> proFilesWithTestSets;
-    QHash<ProFileWithDisplayName, QSet<QString> > proFilesWithInternalTargets;
->>>>>>> b89888ca
+    QHash<QString, QSet<QString> > proFilesWithInternalTargets;
     for (int row = 0, count = childCount(); row < count; ++row) {
         const GTestTreeItem *child = static_cast<const GTestTreeItem *>(childItem(row));
 
@@ -150,7 +146,7 @@
         tc->setTestCaseCount(it.value());
         tc->setProjectFile(it.key());
         tc->setProject(project);
-        tc->setInternalTargets(proFilesWithInternalTargets.value(key));
+        tc->setInternalTargets(proFilesWithInternalTargets.value(it.key()));
         result << tc;
     }
 
@@ -170,12 +166,8 @@
     if (!project || type() != Root)
         return result;
 
-<<<<<<< HEAD
     QHash<QString, TestCases> proFilesWithCheckedTestSets;
-=======
-    QHash<ProFileWithDisplayName, TestCases> proFilesWithCheckedTestSets;
-    QHash<ProFileWithDisplayName, QSet<QString> > proFilesWithInternalTargets;
->>>>>>> b89888ca
+    QHash<QString, QSet<QString> > proFilesWithInternalTargets;
     for (int row = 0, count = childCount(); row < count; ++row) {
         const GTestTreeItem *child = static_cast<const GTestTreeItem *>(childItem(row));
 
@@ -189,7 +181,7 @@
             auto &testCases = proFilesWithCheckedTestSets[child->childItem(0)->proFile()];
             testCases.filters.append(gtestFilter(child->state()).arg(child->name()).arg('*'));
             testCases.additionalTestCaseCount += grandChildCount - 1;
-            proFilesWithInternalTargets.insert(createProfile(child->childItem(0)),
+            proFilesWithInternalTargets.insert(child->childItem(0)->proFile(),
                                                child->internalTargets());
             break;
         }
@@ -199,7 +191,7 @@
                 if (grandChild->checked() == Qt::Checked) {
                     proFilesWithCheckedTestSets[grandChild->proFile()].filters.append(
                                 gtestFilter(child->state()).arg(child->name()).arg(grandChild->name()));
-                    proFilesWithInternalTargets.insert(createProfile(grandChild),
+                    proFilesWithInternalTargets.insert(grandChild->proFile(),
                                                        grandChild->internalTargets());
                 }
             }
@@ -216,7 +208,7 @@
         tc->setTestCaseCount(tc->testCaseCount() + it.value().additionalTestCaseCount);
         tc->setProjectFile(it.key());
         tc->setProject(project);
-        tc->setInternalTargets(proFilesWithInternalTargets[proFileWithDisplayName]);
+        tc->setInternalTargets(proFilesWithInternalTargets[it.key()]);
         result << tc;
     }
 
