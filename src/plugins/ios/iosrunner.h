// Copyright (C) 2016 The Qt Company Ltd.
// SPDX-License-Identifier: LicenseRef-Qt-Commercial OR GPL-3.0-only WITH Qt-GPL-exception-1.0

#pragma once

<<<<<<< HEAD
#include "iostoolhandler.h"
#include "iossimulator.h"
=======
#include <projectexplorer/runcontrol.h>
>>>>>>> f7639f45

namespace Ios::Internal {

class IosRunWorkerFactory final : public ProjectExplorer::RunWorkerFactory
{
public:
    IosRunWorkerFactory();
};

class IosDebugWorkerFactory final : public ProjectExplorer::RunWorkerFactory
{
public:
    IosDebugWorkerFactory();
};

class IosQmlProfilerWorkerFactory final : public ProjectExplorer::RunWorkerFactory
{
public:
    IosQmlProfilerWorkerFactory();
};

} // Ios::Internal<|MERGE_RESOLUTION|>--- conflicted
+++ resolved
@@ -3,12 +3,7 @@
 
 #pragma once
 
-<<<<<<< HEAD
-#include "iostoolhandler.h"
-#include "iossimulator.h"
-=======
 #include <projectexplorer/runcontrol.h>
->>>>>>> f7639f45
 
 namespace Ios::Internal {
 
