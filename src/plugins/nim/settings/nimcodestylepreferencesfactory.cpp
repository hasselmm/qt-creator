--- conflicted
+++ resolved
@@ -59,15 +59,10 @@
     return new TextEditor::SimpleCodeStylePreferences();
 }
 
-<<<<<<< HEAD
 TextEditor::CodeStyleEditorWidget *NimCodeStylePreferencesFactory::createEditor(
     TextEditor::ICodeStylePreferences *preferences,
+    ProjectExplorer::Project *project,
     QWidget *parent) const
-=======
-QWidget *NimCodeStylePreferencesFactory::createEditor(TextEditor::ICodeStylePreferences *preferences,
-                                                      ProjectExplorer::Project *project,
-                                                      QWidget *parent) const
->>>>>>> bbc44cfb
 {
     Q_UNUSED(project)
     auto result = new NimCodeStylePreferencesWidget(preferences, parent);
