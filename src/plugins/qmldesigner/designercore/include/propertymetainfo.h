// Copyright (C) 2022 The Qt Company Ltd.
// SPDX-License-Identifier: LicenseRef-Qt-Commercial OR GPL-3.0-only WITH Qt-GPL-exception-1.0

#pragma once

#include <qmldesignercorelib_global.h>

#include <projectstorage/projectstoragefwd.h>
#include <projectstorage/projectstoragetypes.h>
#include <projectstorageids.h>

#include <QSharedPointer>
#include <QString>

#include <optional>
#include <vector>

namespace QmlDesigner {

class NodeMetaInfo;

class QMLDESIGNERCORE_EXPORT PropertyMetaInfo
{
public:
    PropertyMetaInfo() = default;
    PropertyMetaInfo(QSharedPointer<class NodeMetaInfoPrivate> nodeMetaInfoPrivateData,
                     const PropertyName &propertyName);
    PropertyMetaInfo([[maybe_unused]] PropertyDeclarationId id,
                     [[maybe_unused]] NotNullPointer<const ProjectStorageType> projectStorage)
#ifdef QDS_USE_PROJECTSTORAGE
        : m_projectStorage{projectStorage}
        , m_id{id}
#endif
    {}
    ~PropertyMetaInfo();

    explicit operator bool() const { return isValid(); }

    bool isValid() const
    {
#ifdef QDS_USE_PROJECTSTORAGE
        return bool(m_id);
#else
        return bool(m_nodeMetaInfoPrivateData);
#endif
    }
    PropertyName name() const;
    NodeMetaInfo propertyType() const;
    bool isWritable() const;
    bool isListProperty() const;
    bool isEnumType() const;
    bool isPrivate() const;
    bool isPointer() const;
    QVariant castedValue(const QVariant &value) const;

    friend bool operator==(const PropertyMetaInfo &first, const PropertyMetaInfo &second)
    {
<<<<<<< HEAD
        return first.m_nodeMetaInfoPrivateData == second.m_nodeMetaInfoPrivateData
               && first.name() == second.name();
=======
#ifdef QDS_USE_PROJECTSTORAGE
        return first.m_id == second.m_id;
#else
        return first.m_nodeMetaInfoPrivateData == second.m_nodeMetaInfoPrivateData
               && first.name() == second.name();
#endif
>>>>>>> df7398e2
    }

private:
    const Storage::Info::PropertyDeclaration &propertyData() const;
    TypeName propertyTypeName() const;
    const NodeMetaInfoPrivate *nodeMetaInfoPrivateData() const;
    const PropertyName &propertyName() const;

private:
    NotNullPointer<const ProjectStorageType> m_projectStorage;
    mutable std::optional<Storage::Info::PropertyDeclaration> m_propertyData;
    PropertyDeclarationId m_id;
#ifndef QDS_USE_PROJECTSTORAGE
    QSharedPointer<class NodeMetaInfoPrivate> m_nodeMetaInfoPrivateData;
    PropertyName m_propertyName;
#endif
};

using PropertyMetaInfos = std::vector<PropertyMetaInfo>;

} // namespace QmlDesigner<|MERGE_RESOLUTION|>--- conflicted
+++ resolved
@@ -55,17 +55,12 @@
 
     friend bool operator==(const PropertyMetaInfo &first, const PropertyMetaInfo &second)
     {
-<<<<<<< HEAD
-        return first.m_nodeMetaInfoPrivateData == second.m_nodeMetaInfoPrivateData
-               && first.name() == second.name();
-=======
 #ifdef QDS_USE_PROJECTSTORAGE
         return first.m_id == second.m_id;
 #else
         return first.m_nodeMetaInfoPrivateData == second.m_nodeMetaInfoPrivateData
                && first.name() == second.name();
 #endif
->>>>>>> df7398e2
     }
 
 private:
