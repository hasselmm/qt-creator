// Copyright (C) 2016 The Qt Company Ltd.
// SPDX-License-Identifier: LicenseRef-Qt-Commercial OR GPL-3.0-only WITH Qt-GPL-exception-1.0

#include "texttomodelmerger.h"

#include "abstractproperty.h"
#include "bindingproperty.h"
#include "documentmessage.h"
#include "filemanager/firstdefinitionfinder.h"
#include "filemanager/objectlengthcalculator.h"
#include "filemanager/qmlrefactoring.h"
#include "itemlibraryinfo.h"
#include "metainfo.h"
#include "modelnodepositionstorage.h"
#include "nodemetainfo.h"
#include "nodeproperty.h"
#include "propertyparser.h"
#include "rewriterview.h"
#include "signalhandlerproperty.h"
#include "variantproperty.h"
#include <externaldependenciesinterface.h>
#include <rewritingexception.h>

#include <enumeration.h>

#include <qmljs/qmljsevaluate.h>
#include <qmljs/qmljslink.h>
#include <qmljs/parser/qmljsast_p.h>
#include <qmljs/qmljscheck.h>
#include <qmljs/qmljsutils.h>
#include <qmljs/qmljsmodelmanagerinterface.h>
#include <qmljs/qmljsinterpreter.h>
#include <qmljs/qmljsvalueowner.h>

#include <utils/algorithm.h>
#include <utils/qrcparser.h>
#include <utils/qtcassert.h>

#include <QDir>
#include <QElapsedTimer>
#include <QLoggingCategory>
#include <QRegularExpression>
#include <QScopeGuard>
#include <QSet>

#include <memory>

using namespace LanguageUtils;
using namespace QmlJS;

static Q_LOGGING_CATEGORY(rewriterBenchmark, "qtc.rewriter.load", QtWarningMsg)
static Q_LOGGING_CATEGORY(texttomodelMergerDebug, "qtc.texttomodelmerger.debug", QtDebugMsg)

namespace {

bool isSupportedAttachedProperties(const QString &propertyName)
{
    return propertyName.startsWith(QLatin1String("Layout."))
           || propertyName.startsWith(QLatin1String("InsightCategory."));
}

QStringList supportedVersionsList()
{
    static const QStringList list = {"2.0",  "2.1",  "2.2", "2.3",  "2.4",  "2.5",  "2.6",
                                     "2.7",  "2.8",  "2.9", "2.10", "2.11", "2.12", "2.13",
                                     "2.14", "2.15", "6.0", "6.1",  "6.2",  "6.3",  "6.4"};
    return list;
}

QStringList globalQtEnums()
{
    static const QStringList list = {
        "Horizontal", "Vertical", "AlignVCenter", "AlignLeft", "LeftToRight", "RightToLeft",
        "AlignHCenter", "AlignRight", "AlignBottom", "AlignBaseline", "AlignTop", "BottomLeft",
        "LeftEdge", "RightEdge", "BottomEdge", "TopEdge", "TabFocus", "ClickFocus", "StrongFocus",
        "WheelFocus", "NoFocus", "ArrowCursor", "UpArrowCursor", "CrossCursor", "WaitCursor",
        "IBeamCursor", "SizeVerCursor", "SizeHorCursor", "SizeBDiagCursor", "SizeFDiagCursor",
        "SizeAllCursor", "BlankCursor", "SplitVCursor", "SplitHCursor", "PointingHandCursor",
        "ForbiddenCursor", "WhatsThisCursor", "BusyCursor", "OpenHandCursor", "ClosedHandCursor",
        "DragCopyCursor", "DragMoveCursor", "DragLinkCursor", "TopToBottom",
        "LeftButton", "RightButton", "MiddleButton", "BackButton", "ForwardButton", "AllButtons"
    };

    return list;
}

QStringList knownEnumScopes()
{
    static const QStringList list = {"TextInput",
                                     "TextEdit",
                                     "Material",
                                     "Universal",
                                     "Font",
                                     "Shape",
                                     "ShapePath",
                                     "AbstractButton",
                                     "Text",
                                     "ShaderEffectSource",
                                     "Grid",
                                     "ItemLayer",
                                     "ImageLayer",
                                     "SpriteLayer"};
    return list;
}

bool supportedQtQuickVersion(const QString &version)
{
    return version.isEmpty() || supportedVersionsList().contains(version);
}

QString stripQuotes(const QString &str)
{
    if ((str.startsWith(QLatin1Char('"')) && str.endsWith(QLatin1Char('"')))
            || (str.startsWith(QLatin1Char('\'')) && str.endsWith(QLatin1Char('\''))))
        return str.mid(1, str.length() - 2);

    return str;
}

inline QString deEscape(const QString &value)
{
    QString result = value;

    result.replace(QStringLiteral("\\\\"), QStringLiteral("\\"));
    result.replace(QStringLiteral("\\\""), QStringLiteral("\""));
    result.replace(QStringLiteral("\\t"), QStringLiteral("\t"));
    result.replace(QStringLiteral("\\r"), QStringLiteral("\\\r"));
    result.replace(QStringLiteral("\\n"), QStringLiteral("\n"));

    return result;
}

unsigned char convertHex(ushort c)
{
    if (c >= '0' && c <= '9')
        return (c - '0');
    else if (c >= 'a' && c <= 'f')
        return (c - 'a' + 10);
    else
        return (c - 'A' + 10);
}

QChar convertUnicode(ushort c1, ushort c2,
                             ushort c3, ushort c4)
{
    return QChar((convertHex(c3) << 4) + convertHex(c4),
                  (convertHex(c1) << 4) + convertHex(c2));
}

bool isHexDigit(ushort c)
{
    return ((c >= '0' && c <= '9')
            || (c >= 'a' && c <= 'f')
            || (c >= 'A' && c <= 'F'));
}


QString fixEscapedUnicodeChar(const QString &value) //convert "\u2939"
{
    if (value.count() == 6 && value.at(0) == QLatin1Char('\\') && value.at(1) == QLatin1Char('u') &&
        isHexDigit(value.at(2).unicode()) && isHexDigit(value.at(3).unicode()) &&
        isHexDigit(value.at(4).unicode()) && isHexDigit(value.at(5).unicode())) {
            return convertUnicode(value.at(2).unicode(), value.at(3).unicode(), value.at(4).unicode(), value.at(5).unicode());
    }
    return value;
}

bool isSignalPropertyName(const QString &signalName)
{
    if (signalName.isEmpty())
        return false;
    // see QmlCompiler::isSignalPropertyName
    QStringList list = signalName.split(QLatin1String("."));

    const QString &pureSignalName = list.constLast();
    return pureSignalName.length() >= 3 && pureSignalName.startsWith(QStringLiteral("on")) &&
            pureSignalName.at(2).isLetter();
}

QVariant cleverConvert(const QString &value)
{
    if (value == QLatin1String("true"))
        return QVariant(true);
    if (value == QLatin1String("false"))
        return QVariant(false);
    bool flag;
    int i = value.toInt(&flag);
    if (flag)
        return QVariant(i);
    double d = value.toDouble(&flag);
    if (flag)
        return QVariant(d);
    return QVariant(value);
}

bool isLiteralValue(AST::ExpressionNode *expr)
{
    if (AST::cast<AST::NumericLiteral*>(expr))
        return true;
    if (AST::cast<AST::StringLiteral*>(expr))
        return true;
    else if (auto plusExpr = AST::cast<AST::UnaryPlusExpression*>(expr))
        return isLiteralValue(plusExpr->expression);
    else if (auto minusExpr = AST::cast<AST::UnaryMinusExpression*>(expr))
        return isLiteralValue(minusExpr->expression);
    else if (AST::cast<AST::TrueLiteral*>(expr))
        return true;
    else if (AST::cast<AST::FalseLiteral*>(expr))
        return true;
    else
        return false;
}

bool isLiteralValue(AST::Statement *stmt)
{
    auto exprStmt = AST::cast<AST::ExpressionStatement *>(stmt);
    if (exprStmt)
        return isLiteralValue(exprStmt->expression);
    else
        return false;
}

bool isLiteralValue(AST::UiScriptBinding *script)
{
    if (!script || !script->statement)
        return false;

    return isLiteralValue(script->statement);
}

int propertyType(const QString &typeName)
{
    if (typeName == QStringLiteral("bool"))
        return QMetaType::type("bool");
    else if (typeName == QStringLiteral("color"))
        return QMetaType::type("QColor");
    else if (typeName == QStringLiteral("date"))
        return QMetaType::type("QDate");
    else if (typeName == QStringLiteral("int"))
        return QMetaType::type("int");
    else if (typeName == QStringLiteral("real"))
        return QMetaType::type("double");
    else if (typeName == QStringLiteral("double"))
        return QMetaType::type("double");
    else if (typeName == QStringLiteral("string"))
        return QMetaType::type("QString");
    else if (typeName == QStringLiteral("url"))
        return QMetaType::type("QUrl");
    else if (typeName == QStringLiteral("var") || typeName == QStringLiteral("variant"))
        return QMetaType::type("QVariant");
    else
        return -1;
}

QVariant convertDynamicPropertyValueToVariant(const QString &astValue,
                                                            const QString &astType)
{
    const QString cleanedValue = fixEscapedUnicodeChar(deEscape(stripQuotes(astValue.trimmed())));

    if (astType.isEmpty())
        return QString();

    const int type = propertyType(astType);
    if (type == QMetaType::type("QVariant")) {
        if (cleanedValue.isNull()) // Explicitly isNull, NOT isEmpty!
            return QVariant(static_cast<QVariant::Type>(type));
        else
            return QVariant(cleanedValue);
    } else {
        QVariant value = QVariant(cleanedValue);
        value.convert(static_cast<QVariant::Type>(type));
        return value;
    }
}

bool isListElementType(const QmlDesigner::TypeName &type)
{
    return type == "ListElement" || type == "QtQuick.ListElement" || type == "Qt.ListElement";
}

bool isComponentType(const QmlDesigner::TypeName &type)
{
    return type == "Component" || type == "Qt.Component" || type == "QtQuick.Component"
           || type == "QtQml.Component" || type == "<cpp>.QQmlComponent" || type == "QQmlComponent"
           || type == "QML.Component";
}

bool isCustomParserType(const QmlDesigner::TypeName &type)
{
    return type == "QtQuick.VisualItemModel" || type == "Qt.VisualItemModel"
           || type == "QtQuick.VisualDataModel" || type == "Qt.VisualDataModel"
           || type == "QtQuick.ListModel" || type == "Qt.ListModel"
           || type == "QtQml.Models.ListModel" || type == "QtQuick.XmlListModel"
           || type == "Qt.XmlListModel";
}


bool isPropertyChangesType(const QmlDesigner::TypeName &type)
{
    return type == "PropertyChanges" || type == "QtQuick.PropertyChanges" || type == "Qt.PropertyChanges";
}

bool isConnectionsType(const QmlDesigner::TypeName &type)
{
    return type == "Connections" || type == "QtQuick.Connections" || type == "Qt.Connections" || type == "QtQml.Connections";
}

bool propertyIsComponentType(const QmlDesigner::NodeAbstractProperty &property, const QmlDesigner::TypeName &type, QmlDesigner::Model *model)
{
    if (model->metaInfo(type).isQmlComponent() && !isComponentType(type))
        return false; //If the type is already a subclass of Component keep it

    return property.parentModelNode().isValid()
           && property.parentModelNode().metaInfo().property(property.name()).propertyType().isQmlComponent();
}

QString extractComponentFromQml(const QString &source)
{
    if (source.isEmpty())
        return QString();

    QString result;
    if (source.contains(QLatin1String("Component"))) { //explicit component
        QmlDesigner::FirstDefinitionFinder firstDefinitionFinder(source);
        int offset = firstDefinitionFinder(0);
        if (offset < 0)
            return QString(); //No object definition found
        QmlDesigner::ObjectLengthCalculator objectLengthCalculator;
        unsigned length;
        if (objectLengthCalculator(source, offset, length))
            result = source.mid(offset, length);
        else
            result = source;
    } else {
        result = source; //implicit component
    }
    return result;
}

QString normalizeJavaScriptExpression(const QString &expression)
{
    static const QRegularExpression regExp("\\n(\\s)+");

    QString result = expression;
    return result.replace(regExp, "\n");
}

bool compareJavaScriptExpression(const QString &expression1, const QString &expression2)
{
    return normalizeJavaScriptExpression(expression1) == normalizeJavaScriptExpression(expression2);
}

bool smartVeryFuzzyCompare(const QVariant &value1, const QVariant &value2)
{
    //we ignore slight changes on doubles and only check three digits
    const auto type1 = static_cast<QMetaType::Type>(value1.type());
    const auto type2 = static_cast<QMetaType::Type>(value2.type());
    if (type1 == QMetaType::Double
            || type2 == QMetaType::Double
            || type1 == QMetaType::Float
            || type2 == QMetaType::Float) {
        bool ok1, ok2;
        qreal a = value1.toDouble(&ok1);
        qreal b = value2.toDouble(&ok2);

        if (!ok1 || !ok2)
            return false;

        if (qFuzzyCompare(a, b))
            return true;

        int ai = qRound(a * 1000);
        int bi = qRound(b * 1000);

        if (qFuzzyCompare((qreal(ai) / 1000), (qreal(bi) / 1000)))
            return true;
    }
    return false;
}

bool smartColorCompare(const QVariant &value1, const QVariant &value2)
{
    if ((value1.type() == QVariant::Color) || (value2.type() == QVariant::Color))
        return value1.value<QColor>().rgba() == value2.value<QColor>().rgba();
    return false;
}

bool equals(const QVariant &a, const QVariant &b)
{
    if (a.canConvert<QmlDesigner::Enumeration>() && b.canConvert<QmlDesigner::Enumeration>())
        return a.value<QmlDesigner::Enumeration>().toString() == b.value<QmlDesigner::Enumeration>().toString();
    if (a == b)
        return true;
    if (smartVeryFuzzyCompare(a, b))
        return true;
    if (smartColorCompare(a, b))
        return true;
    return false;
}

} // anonymous namespace

namespace QmlDesigner {
namespace Internal {

class ReadingContext
{
public:
    ReadingContext(const Snapshot &snapshot, const Document::Ptr &doc,
                   const ViewerContext &vContext, Model *model)
        : m_doc(doc)
        , m_context(
              Link(snapshot, vContext, ModelManagerInterface::instance()->builtins(doc))
              (doc, &m_diagnosticLinkMessages))
        , m_scopeChain(doc, m_context)
        , m_scopeBuilder(&m_scopeChain)
        , m_model(model)
    {
    }

    ~ReadingContext() = default;

    Document::Ptr doc() const
    { return m_doc; }

    void enterScope(AST::Node *node)
    { m_scopeBuilder.push(node); }

    void leaveScope()
    { m_scopeBuilder.pop(); }

    NodeMetaInfo lookup(AST::UiQualifiedId *astTypeNode)
    {
        TypeName fullTypeName;
        for (AST::UiQualifiedId *iter = astTypeNode; iter; iter = iter->next)
            if (!iter->name.isEmpty())
                fullTypeName += iter->name.toUtf8() + '.';

        if (fullTypeName.endsWith('.'))
            fullTypeName.chop(1);

        NodeMetaInfo metaInfo = m_model->metaInfo(fullTypeName);
        return metaInfo;
    }

    bool lookupProperty(const QString &propertyPrefix,
                        const ModelNode &node,
                        const AST::UiQualifiedId *propertyId)
    {
        const QString propertyName = propertyPrefix.isEmpty() ? propertyId->name.toString()
                                                              : propertyPrefix;

<<<<<<< HEAD
        if (propertyName == QStringLiteral("id") && !propertyId->next)
            return false; // ### should probably be a special value
=======
            if (!ok) {
                qDebug() << Q_FUNC_INFO;
                qDebug() << astTypeNode->name.toString() << typeName;
                qDebug() << metaInfo.isValid() << metaInfo.typeName();
            }
>>>>>>> f7639f45

        //compare to lookupProperty(propertyPrefix, propertyId);
        return node.metaInfo().hasProperty(propertyName.toUtf8());
    }

    /// When something is changed here, also change Check::checkScopeObjectMember in
    /// qmljscheck.cpp
    /// ### Maybe put this into the context as a helper function.
    ///
    bool lookupProperty(const QString &prefix,
                        const AST::UiQualifiedId *id,
                        const Value **property = nullptr,
                        const ObjectValue **parentObject = nullptr,
                        QString *name = nullptr)
    {
        QList<const ObjectValue *> scopeObjects = m_scopeChain.qmlScopeObjects();
        if (scopeObjects.isEmpty())
            return false;

        if (!id)
            return false; // ### error?

        if (id->name.isEmpty()) // possible after error recovery
            return false;

        QString propertyName;
        if (prefix.isEmpty())
            propertyName = id->name.toString();
        else
            propertyName = prefix;

        if (name)
            *name = propertyName;

        if (propertyName == QStringLiteral("id") && ! id->next)
            return false; // ### should probably be a special value

        // attached properties
        bool isAttachedProperty = false;
        if (! propertyName.isEmpty() && propertyName[0].isUpper()) {
            isAttachedProperty = true;
            if (const ObjectValue *qmlTypes = m_scopeChain.qmlTypes())
                scopeObjects += qmlTypes;
        }

        if (scopeObjects.isEmpty())
            return false;

        // global lookup for first part of id
        const ObjectValue *objectValue = nullptr;
        const Value *value = nullptr;
        for (int i = scopeObjects.size() - 1; i >= 0; --i) {
            objectValue = scopeObjects[i];
            value = objectValue->lookupMember(propertyName, m_context);
            if (value)
                break;
        }
        if (parentObject)
            *parentObject = objectValue;
        if (!value) {
            qCInfo(texttomodelMergerDebug) << Q_FUNC_INFO << "Skipping invalid property name" << propertyName;
            return false;
        }

        // can't look up members for attached properties
        if (isAttachedProperty)
            return false;

        // resolve references
        if (const Reference *ref = value->asReference())
            value = m_context->lookupReference(ref);

        // member lookup
        const AST::UiQualifiedId *idPart = id;
        if (prefix.isEmpty())
            idPart = idPart->next;
        for (; idPart; idPart = idPart->next) {
            objectValue = value_cast<ObjectValue>(value);
            if (! objectValue) {
//                if (idPart->name)
//                    qDebug() << idPart->name->asString() << "has no property named"
//                             << propertyName;
                return false;
            }
            if (parentObject)
                *parentObject = objectValue;

            if (idPart->name.isEmpty()) {
                // somebody typed "id." and error recovery still gave us a valid tree,
                // so just bail out here.
                return false;
            }

            propertyName = idPart->name.toString();
            if (name)
                *name = propertyName;

            value = objectValue->lookupMember(propertyName, m_context);
            if (! value) {
//                if (idPart->name)
//                    qDebug() << "In" << idPart->name->asString() << ":"
//                             << objectValue->className() << "has no property named"
//                             << propertyName;
                return false;
            }
        }

        if (property)
            *property = value;
        return true;
    }

    bool isArrayProperty(const Value *value, const ObjectValue *containingObject, const QString &name)
    {
        if (!value)
            return false;
        const ObjectValue *objectValue = value->asObjectValue();
        if (objectValue && objectValue->prototype(m_context) == m_context->valueOwner()->arrayPrototype())
            return true;

        PrototypeIterator iter(containingObject, m_context);
        while (iter.hasNext()) {
            const ObjectValue *proto = iter.next();
            if (proto->lookupMember(name, m_context) == m_context->valueOwner()->arrayPrototype())
                return true;
            if (const CppComponentValue *qmlIter = value_cast<CppComponentValue>(proto)) {
                if (qmlIter->isListProperty(name))
                    return true;
            }
        }
        return false;
    }

    QVariant convertToVariant(const QString &astValue, const QString &propertyPrefix, AST::UiQualifiedId *propertyId)
    {
        const bool hasQuotes = astValue.trimmed().left(1) == QStringLiteral("\"") && astValue.trimmed().right(1) == QStringLiteral("\"");
        const QString cleanedValue = fixEscapedUnicodeChar(deEscape(stripQuotes(astValue.trimmed())));
        const Value *property = nullptr;
        const ObjectValue *containingObject = nullptr;
        QString name;
        if (!lookupProperty(propertyPrefix, propertyId, &property, &containingObject, &name)) {
            qCInfo(texttomodelMergerDebug) << Q_FUNC_INFO << "Unknown property"
                                      << propertyPrefix + QLatin1Char('.') + toString(propertyId)
                                      << "on line" << propertyId->identifierToken.startLine
                                      << "column" << propertyId->identifierToken.startColumn;
            return hasQuotes ? QVariant(cleanedValue) : cleverConvert(cleanedValue);
        }

        if (containingObject)
            containingObject->lookupMember(name, m_context, &containingObject);

        if (const CppComponentValue * qmlObject = value_cast<CppComponentValue>(containingObject)) {
            const QString typeName = qmlObject->propertyType(name);
            if (qmlObject->getEnum(typeName).isValid()) {
                return QVariant(cleanedValue);
            } else {
                int type = QMetaType::type(typeName.toUtf8().constData());
                QVariant result;
                if (type)
                    result = PropertyParser::read(type, cleanedValue);
                if (result.isValid())
                    return result;
            }
        }

        if (property->asColorValue())
            return PropertyParser::read(QVariant::Color, cleanedValue);
        else if (property->asUrlValue())
            return PropertyParser::read(QVariant::Url, cleanedValue);

        QVariant value(cleanedValue);
        if (property->asBooleanValue()) {
            value.convert(QVariant::Bool);
            return value;
        } else if (property->asNumberValue()) {
            value.convert(QVariant::Double);
            return value;
        } else if (property->asStringValue()) {
            // nothing to do
        } else { //property alias et al
            if (!hasQuotes)
                return cleverConvert(cleanedValue);
        }
        return value;
    }

    QVariant convertToEnum(AST::Statement *rhs,
                           const NodeMetaInfo &metaInfo,
                           const QString &propertyPrefix,
                           AST::UiQualifiedId *propertyId,
                           const QString &astValue)
    {
        QStringList astValueList = astValue.split(QStringLiteral("."));

        if (astValueList.count() == 2) {
            //Check for global Qt enums
            if (astValueList.constFirst() == QStringLiteral("Qt")
                    && globalQtEnums().contains(astValueList.constLast()))
                return QVariant::fromValue(Enumeration(astValue));

            //Check for known enum scopes used globally
            if (knownEnumScopes().contains(astValueList.constFirst()))
                return QVariant::fromValue(Enumeration(astValue));
        }

        auto eStmt = AST::cast<AST::ExpressionStatement *>(rhs);
        if (!eStmt || !eStmt->expression)
            return QVariant();

        const QString propertyName = propertyPrefix.isEmpty() ? propertyId->name.toString()
                                                              : propertyPrefix;

        const PropertyMetaInfo pInfo = metaInfo.property(propertyName.toUtf8());

        if (pInfo.isEnumType())
            return QVariant::fromValue(Enumeration(astValue));
        else
            return QVariant();
    }


    const ScopeChain &scopeChain() const
    { return m_scopeChain; }

    QList<DiagnosticMessage> diagnosticLinkMessages() const
    { return m_diagnosticLinkMessages; }

private:
    Document::Ptr m_doc;
    QList<DiagnosticMessage> m_diagnosticLinkMessages;
    ContextPtr m_context;
    ScopeChain m_scopeChain;
    ScopeBuilder m_scopeBuilder;
    Model *m_model;
};

} // namespace Internal
} // namespace QmlDesigner

using namespace QmlDesigner;
using namespace QmlDesigner::Internal;

TextToModelMerger::TextToModelMerger(RewriterView *reWriterView) :
        m_rewriterView(reWriterView),
        m_isActive(false)
{
    Q_ASSERT(reWriterView);
    m_setupTimer.setSingleShot(true);
    RewriterView::connect(&m_setupTimer, &QTimer::timeout, reWriterView, &RewriterView::delayedSetup);
}

void TextToModelMerger::setActive(bool active)
{
    m_isActive = active;
}

bool TextToModelMerger::isActive() const
{
    return m_isActive;
}

void TextToModelMerger::setupImports(const Document::Ptr &doc,
                                     DifferenceHandler &differenceHandler)
{
    QList<Import> existingImports = m_rewriterView->model()->imports();

    m_hasVersionlessImport = false;

    for (AST::UiHeaderItemList *iter = doc->qmlProgram()->headers; iter; iter = iter->next) {
        auto import = AST::cast<AST::UiImport *>(iter->headerItem);
        if (!import)
            continue;

        QString version;
        if (import->version != nullptr)
            version = QString("%1.%2").arg(import->version->majorVersion).arg(import->version->minorVersion);
        const QString &as = import->importId.toString();

        if (!import->fileName.isEmpty()) {
            const QString strippedFileName = stripQuotes(import->fileName.toString());
            const Import newImport = Import::createFileImport(strippedFileName,
                                                              version, as, m_rewriterView->importDirectories());

            if (!existingImports.removeOne(newImport))
                differenceHandler.modelMissesImport(newImport);
        } else {
            QString importUri = toString(import->importUri);
            if (version.isEmpty())
                m_hasVersionlessImport = true;

            const Import newImport = Import::createLibraryImport(importUri,
                                                                 version,
                                                                 as,
                                                                 m_rewriterView->importDirectories());

            if (!existingImports.removeOne(newImport))
                differenceHandler.modelMissesImport(newImport);
        }
    }

    for (const Import &import : std::as_const(existingImports))
        differenceHandler.importAbsentInQMl(import);
}

static bool isLatestImportVersion(const ImportKey &importKey, const QHash<QString, ImportKey> &filteredPossibleImportKeys)
{
    return !filteredPossibleImportKeys.contains(importKey.path())
            || filteredPossibleImportKeys.value(importKey.path()).majorVersion < importKey.majorVersion
            || (filteredPossibleImportKeys.value(importKey.path()).majorVersion == importKey.majorVersion
                && filteredPossibleImportKeys.value(importKey.path()).minorVersion < importKey.minorVersion);
}

static bool filterByMetaInfo(const ImportKey &importKey, Model *model)
{
    if (model) {
        for (const QString &filter : model->metaInfo().itemLibraryInfo()->blacklistImports()) {
            if (importKey.libraryQualifiedPath().contains(filter))
                return true;
        }

    }

    return false;
}

static bool isBlacklistImport(const ImportKey &importKey, Model *model)
{
    const QString &importPathFirst = importKey.splitPath.constFirst();
    const QString &importPathLast = importKey.splitPath.constLast();
    return importPathFirst == QStringLiteral("<cpp>")
            || importPathFirst == QStringLiteral("QML")
            || importPathFirst == QStringLiteral("QtQml")
            || (importPathFirst == QStringLiteral("QtQuick") && importPathLast == QStringLiteral("PrivateWidgets"))
            || importPathLast == QStringLiteral("Private")
            || importPathLast == QStringLiteral("private")
            || importKey.libraryQualifiedPath() == QStringLiteral("QtQuick.Particles") //Unsupported
            || importKey.libraryQualifiedPath() == QStringLiteral("QtQuick.Dialogs")   //Unsupported
            || importKey.libraryQualifiedPath() == QStringLiteral("QtQuick.Controls.Styles")   //Unsupported
            || importKey.libraryQualifiedPath() == QStringLiteral("QtNfc") //Unsupported
            || importKey.libraryQualifiedPath() == QStringLiteral("Qt.WebSockets")
            || importKey.libraryQualifiedPath() == QStringLiteral("QtWebkit")
            || importKey.libraryQualifiedPath() == QStringLiteral("QtLocation")
            || importKey.libraryQualifiedPath() == QStringLiteral("QtWebChannel")
            || importKey.libraryQualifiedPath() == QStringLiteral("QtWinExtras")
            || importKey.libraryQualifiedPath() == QStringLiteral("QtPurchasing")
            || importKey.libraryQualifiedPath() == QStringLiteral("QtBluetooth")
            || importKey.libraryQualifiedPath() ==  QStringLiteral("Enginio")

            || filterByMetaInfo(importKey, model);
}

static QHash<QString, ImportKey> filterPossibleImportKeys(const QSet<ImportKey> &possibleImportKeys, Model *model)
{
    QHash<QString, ImportKey> filteredPossibleImportKeys;
    for (const ImportKey &importKey : possibleImportKeys) {
        if (isLatestImportVersion(importKey, filteredPossibleImportKeys) && !isBlacklistImport(importKey, model))
            filteredPossibleImportKeys.insert(importKey.path(), importKey);
    }

    return filteredPossibleImportKeys;
}

static void removeUsedImports(QHash<QString, ImportKey> &filteredPossibleImportKeys, const QList<QmlJS::Import> &usedImports)
{
    for (const QmlJS::Import &import : usedImports)
        filteredPossibleImportKeys.remove(import.info.path());
}

static QList<QmlDesigner::Import> generatePossibleFileImports(const QString &path,
                                                              const QList<QmlJS::Import> &usedImports)
{
    QSet<QString> usedImportsSet;
    for (const QmlJS::Import &i : usedImports)
        usedImportsSet.insert(i.info.path());

    QList<QmlDesigner::Import> possibleImports;
    const QStringList qmlList("*.qml");
    const QStringList qmldirList("qmldir");

    QStringList fileImportPaths;
    const QChar delimeter('/');

    std::function<void(const QString &)> checkDir;
    checkDir = [&](const QString &checkPath) {

       if (QFileInfo(checkPath).isRoot())
            return;

        const QStringList entries = QDir(checkPath).entryList(QDir::Dirs | QDir::NoDot | QDir::NoDotDot);
        const QString checkPathDelim = checkPath + delimeter;
        for (const QString &entry : entries) {
            QDir dir(checkPathDelim + entry);
            const QString dirPath = dir.path();
            if (!dir.entryInfoList(qmlList, QDir::Files).isEmpty()
                    && dir.entryInfoList(qmldirList, QDir::Files).isEmpty()
                    && !usedImportsSet.contains(dirPath)) {
                const QString importName = dir.path().mid(path.size() + 1);
                QmlDesigner::Import import = QmlDesigner::Import::createFileImport(importName);
                possibleImports.append(import);
            }
            checkDir(dirPath);
        }
    };
    checkDir(path);

    return possibleImports;
}

static QList<QmlDesigner::Import> generatePossibleLibraryImports(const QHash<QString, ImportKey> &filteredPossibleImportKeys)
{
    QList<QmlDesigner::Import> possibleImports;
    QSet<QString> controlsImplVersions;
    bool hasVersionedControls = false;
    bool hasVersionlessControls = false;
    const QString controlsName = "QtQuick.Controls";
    const QString controlsImplName = "QtQuick.Controls.impl";

    for (const ImportKey &importKey : filteredPossibleImportKeys) {
        QString libraryName = importKey.splitPath.join(QLatin1Char('.'));
        int majorVersion = importKey.majorVersion;
        if (majorVersion >= 0) {
            int minorVersion = (importKey.minorVersion == LanguageUtils::ComponentVersion::NoVersion) ? 0 : importKey.minorVersion;

            if (libraryName.contains("QtQuick.Studio")) {
                majorVersion = 1;
                minorVersion = 0;
            }

            QString version = QStringLiteral("%1.%2").arg(majorVersion).arg(minorVersion);
            if (!libraryName.endsWith(".impl"))
                possibleImports.append(QmlDesigner::Import::createLibraryImport(libraryName, version));

            // In Qt6, QtQuick.Controls itself doesn't have any version as it has no types,
            // so it never gets added normally to possible imports.
            // We work around this by injecting corresponding QtQuick.Controls version for each
            // found impl version, if no valid QtQuick.Controls versions are found.
            if (!hasVersionedControls) {
                if (libraryName == controlsImplName)
                    controlsImplVersions.insert(version);
                else if (libraryName == controlsName)
                    hasVersionedControls = true;
            }
        } else if (!hasVersionlessControls && libraryName == controlsName) {
            // If QtQuick.Controls module is not included even in non-versioned, it means
            // QtQuick.Controls is either in use or not available at all,
            // so we shouldn't inject it.
            hasVersionlessControls = true;
        }
    }

    if (hasVersionlessControls && !hasVersionedControls && !controlsImplVersions.isEmpty()) {
        for (const auto &version : std::as_const(controlsImplVersions))
            possibleImports.append(QmlDesigner::Import::createLibraryImport(controlsName, version));
    }


    return possibleImports;
}

void TextToModelMerger::setupPossibleImports(const QmlJS::Snapshot &snapshot, const QmlJS::ViewerContext &viewContext)
{
    if (!m_rewriterView->possibleImportsEnabled())
        return;

    static QUrl lastProjectUrl;
    auto &externalDependencies = m_rewriterView->externalDependencies();
    auto projectUrl = externalDependencies.projectUrl();

    if (m_possibleImportKeys.isEmpty() || projectUrl != lastProjectUrl)
        m_possibleImportKeys = snapshot.importDependencies()->libraryImports(viewContext);

    lastProjectUrl = projectUrl;

    QHash<QString, ImportKey> filteredPossibleImportKeys = filterPossibleImportKeys(
        m_possibleImportKeys, m_rewriterView->model());

    const QmlJS::Imports *imports = m_scopeChain->context()->imports(m_document.data());
    if (imports)
        removeUsedImports(filteredPossibleImportKeys, imports->all());

    QList<QmlDesigner::Import> possibleImports = generatePossibleLibraryImports(filteredPossibleImportKeys);

    if (document()->fileName() != "<internal>")
        possibleImports.append(
            generatePossibleFileImports(document()->path().toString(), imports->all()));

    if (m_rewriterView->isAttached())
        m_rewriterView->model()->setPossibleImports(possibleImports);
}

void TextToModelMerger::setupUsedImports()
{
     const QmlJS::Imports *imports = m_scopeChain->context()->imports(m_document.data());
     if (!imports)
         return;

     const QList<QmlJS::Import> allImports = imports->all();

     QSet<QString> usedImportsSet;
     QList<Import> usedImports;

     // populate usedImportsSet from current model nodes
     const QList<ModelNode> allModelNodes = m_rewriterView->allModelNodes();
     for (const ModelNode &modelNode : allModelNodes) {
         QString type = QString::fromUtf8(modelNode.type());
         if (type.contains('.'))
             usedImportsSet.insert(type.left(type.lastIndexOf('.')));
     }

     for (const QmlJS::Import &import : allImports) {
         QString version = import.info.version().toString();

         if (!import.info.version().isValid())
             version = getHighestPossibleImport(import.info.name());

         if (!import.info.name().isEmpty() && usedImportsSet.contains(import.info.name())) {
            if (import.info.type() == ImportType::Library)
                usedImports.append(
                    Import::createLibraryImport(import.info.name(), version, import.info.as()));
            else if (import.info.type() == ImportType::Directory || import.info.type() == ImportType::File)
                usedImports.append(Import::createFileImport(import.info.name(), import.info.version().toString(), import.info.as()));
         }
     }

    if (m_rewriterView->isAttached())
        m_rewriterView->model()->setUsedImports(usedImports);
}

Document::MutablePtr TextToModelMerger::createParsedDocument(const QUrl &url, const QString &data, QList<DocumentMessage> *errors)
{
    if (data.isEmpty()) {
        if (errors) {
            QmlJS::DiagnosticMessage msg;
            msg.message = QObject::tr("Empty document");
            errors->append(DocumentMessage(msg, url));
        }
        return {};
    }

    Utils::FilePath fileName = Utils::FilePath::fromString(url.toLocalFile());

    Dialect dialect = ModelManagerInterface::guessLanguageOfFile(fileName);
    if (dialect == Dialect::AnyLanguage
            || dialect == Dialect::NoLanguage)
        dialect = Dialect::Qml;

    Document::MutablePtr doc = Document::create(fileName.isEmpty()
                                                    ? Utils::FilePath::fromString("<internal>")
                                                    : fileName,
                                                dialect);
    doc->setSource(data);
    doc->parseQml();

    if (!doc->isParsedCorrectly()) {
        if (errors) {
            const QList<QmlJS::DiagnosticMessage> messages = doc->diagnosticMessages();
            for (const QmlJS::DiagnosticMessage &message : messages)
                errors->append(DocumentMessage(message, doc->fileName().toUrl()));
        }
        return Document::MutablePtr();
    }
    return doc;
}


bool TextToModelMerger::load(const QString &data, DifferenceHandler &differenceHandler)
{
    QmlJS::ScopeChain::setSkipmakeComponentChain(true);
    QScopeGuard unSkip([]() { QmlJS::ScopeChain::setSkipmakeComponentChain(false); });

    qCInfo(rewriterBenchmark) << Q_FUNC_INFO;

    const bool justSanityCheck = !differenceHandler.isAmender();

    QElapsedTimer time;
    if (rewriterBenchmark().isInfoEnabled())
        time.start();

    const QUrl url = m_rewriterView->model()->fileUrl();

    m_qrcMapping.clear();
    addIsoIconQrcMapping(url);
    m_rewriterView->clearErrorAndWarnings();

    setActive(true);
    m_rewriterView->setIncompleteTypeInformation(false);

    // maybe the project environment (kit, ...) changed, so we need to clean old caches
    m_rewriterView->model()->clearMetaInfoCache();

    try {
        Snapshot snapshot = TextModifier::qmljsSnapshot();

        QList<DocumentMessage> errors;
        QList<DocumentMessage> warnings;

        if (Document::MutablePtr doc = createParsedDocument(url, data, &errors)) {
            /* We cannot do this since changes to other documents do have side effects on the current document
            if (m_document && (m_document->fingerprint() == doc->fingerprint())) {
                setActive(false);
                return true;
            }
            */

            snapshot.insert(doc);
            m_document = doc;
            qCInfo(rewriterBenchmark) << "parsed correctly: " << time.elapsed();
        } else {
            qCInfo(rewriterBenchmark) << "did not parse correctly: " << time.elapsed();
            m_rewriterView->setErrors(errors);
            setActive(false);
            return false;
        }


        m_vContext = ModelManagerInterface::instance()->projectVContext(Dialect::Qml, m_document);
        ReadingContext ctxt(snapshot, m_document, m_vContext, m_rewriterView->model());
        m_scopeChain = QSharedPointer<const ScopeChain>(
                    new ScopeChain(ctxt.scopeChain()));

        if (view()->checkLinkErrors()) {
            qCInfo(rewriterBenchmark) << "linked:" << time.elapsed();
            collectLinkErrors(&errors, ctxt);
        }

        setupPossibleImports(snapshot, m_vContext);

        qCInfo(rewriterBenchmark) << "possible imports:" << time.elapsed();

        setupImports(m_document, differenceHandler);

        qCInfo(rewriterBenchmark) << "imports setup:" << time.elapsed();

        collectImportErrors(&errors);

        if (view()->checkSemanticErrors()) {
            collectSemanticErrorsAndWarnings(&errors, &warnings);

            if (!errors.isEmpty()) {
                m_rewriterView->setErrors(errors);
                setActive(false);
                clearPossibleImportKeys();
                return false;
            }
            if (!justSanityCheck)
                m_rewriterView->setWarnings(warnings);
            qCInfo(rewriterBenchmark) << "checked semantic errors:" << time.elapsed();
        }

        AST::UiObjectMember *astRootNode = nullptr;
        if (AST::UiProgram *program = m_document->qmlProgram())
            if (program->members)
                astRootNode = program->members->member;
        ModelNode modelRootNode = m_rewriterView->rootModelNode();
        syncNode(modelRootNode, astRootNode, &ctxt, differenceHandler);
        m_rewriterView->positionStorage()->cleanupInvalidOffsets();

        qCInfo(rewriterBenchmark) << "synced nodes:" << time.elapsed();

        setupUsedImports();

        setActive(false);

        // Clear possible imports cache if code model hasn't settled yet
        const int importKeysSize = m_possibleImportKeys.size();
        if (m_previousPossibleImportsSize != importKeysSize)
            m_possibleImportKeys.clear();
        m_previousPossibleImportsSize = importKeysSize;

        return true;
    } catch (Exception &e) {
        DocumentMessage error(&e);
        // Somehow, the error below gets eaten in upper levels, so printing the
        // exception info here for debugging purposes:
        qDebug() << "*** An exception occurred while reading the QML file:"
                 << error.toString();
        m_rewriterView->addError(error);

        setActive(false);

        return false;
    }
}

void TextToModelMerger::syncNode(ModelNode &modelNode,
                                 AST::UiObjectMember *astNode,
                                 ReadingContext *context,
                                 DifferenceHandler &differenceHandler)
{
    auto binding = AST::cast<AST::UiObjectBinding *>(astNode);

    const bool hasOnToken = binding && binding->hasOnToken;

    QString onTokenProperty;

    if (hasOnToken)
        onTokenProperty =  toString(binding->qualifiedId);

    AST::UiQualifiedId *astObjectType = qualifiedTypeNameId(astNode);
    AST::UiObjectInitializer *astInitializer = initializerOfObject(astNode);

    if (!astObjectType || !astInitializer)
        return;

    m_rewriterView->positionStorage()->setNodeOffset(modelNode, astObjectType->identifierToken.offset);

    NodeMetaInfo info = context->lookup(astObjectType);
    if (!info.isValid()) {
        qWarning() << "Skipping node with unknown type" << toString(astObjectType) << info.typeName();
        return;
    }

    int majorVersion = info.majorVersion();
    int minorVersion = info.minorVersion();

    TypeName typeName = info.typeName();
    PropertyName defaultPropertyName = info.defaultPropertyName();

    if (defaultPropertyName.isEmpty()) //fallback and use the meta system of the model
        defaultPropertyName = modelNode.metaInfo().defaultPropertyName();

    if (modelNode.isRootNode() && !m_rewriterView->allowComponentRoot() && isComponentType(typeName)) {
        for (AST::UiObjectMemberList *iter = astInitializer->members; iter; iter = iter->next) {
            if (auto def = AST::cast<AST::UiObjectDefinition *>(iter->member)) {
                syncNode(modelNode, def, context, differenceHandler);
                return;
            }
        }
    }

    bool isImplicitComponent = modelNode.hasParentProperty() && propertyIsComponentType(modelNode.parentProperty(), typeName, modelNode.model());

    if (modelNode.type()
            != typeName //If there is no valid parentProperty                                                                                                      //the node has just been created. The type is correct then.
        || modelNode.majorVersion() != majorVersion || modelNode.minorVersion() != minorVersion
        || modelNode.behaviorPropertyName() != onTokenProperty) {
        const bool isRootNode = m_rewriterView->rootModelNode() == modelNode;
        differenceHandler.typeDiffers(isRootNode, modelNode, typeName,
                                      majorVersion, minorVersion,
                                      astNode, context);

        if (!modelNode.isValid())
            return;

        if (!isRootNode && modelNode.majorVersion() != -1 && modelNode.minorVersion() != -1) {
            qWarning() << "Preempting Node sync. Type differs" << modelNode <<
                          modelNode.majorVersion() << modelNode.minorVersion();
            return; // the difference handler will create a new node, so we're done.
        }
    }

    if (isComponentType(typeName) || isImplicitComponent)
        setupComponentDelayed(modelNode, differenceHandler.isAmender());
    else if (isCustomParserType(typeName))
        setupCustomParserNodeDelayed(modelNode, differenceHandler.isAmender());
    else if (!modelNode.nodeSource().isEmpty() || modelNode.nodeSourceType() != ModelNode::NodeWithoutSource)
        clearImplicitComponentDelayed(modelNode, differenceHandler.isAmender());


    context->enterScope(astNode);

    QSet<PropertyName> modelPropertyNames = Utils::toSet(modelNode.propertyNames());
    if (!modelNode.id().isEmpty())
        modelPropertyNames.insert("id");
    QList<AST::UiObjectMember *> defaultPropertyItems;

    for (AST::UiObjectMemberList *iter = astInitializer->members; iter; iter = iter->next) {
        AST::UiObjectMember *member = iter->member;
        if (!member)
            continue;

        if (auto array = AST::cast<AST::UiArrayBinding *>(member)) {
            const QString astPropertyName = toString(array->qualifiedId);
            if (isPropertyChangesType(typeName) || isConnectionsType(typeName) || context->lookupProperty(QString(), array->qualifiedId)) {
                AbstractProperty modelProperty = modelNode.property(astPropertyName.toUtf8());
                QList<AST::UiObjectMember *> arrayMembers;
                for (AST::UiArrayMemberList *iter = array->members; iter; iter = iter->next)
                    if (AST::UiObjectMember *member = iter->member)
                        arrayMembers.append(member);

                syncArrayProperty(modelProperty, arrayMembers, context, differenceHandler);
                modelPropertyNames.remove(astPropertyName.toUtf8());
            } else {
                qWarning() << "Skipping invalid array property" << astPropertyName
                           << "for node type" << modelNode.type();
            }
        } else if (auto def = AST::cast<AST::UiObjectDefinition *>(member)) {
            const QString &name = def->qualifiedTypeNameId->name.toString();
            if (name.isEmpty() || !name.at(0).isUpper()) {
                const QStringList props = syncGroupedProperties(modelNode,
                                                                name,
                                                                def->initializer->members,
                                                                context,
                                                                differenceHandler);
                for (const QString &prop : props)
                    modelPropertyNames.remove(prop.toUtf8());
            } else {
                defaultPropertyItems.append(member);
            }
        } else if (auto binding = AST::cast<AST::UiObjectBinding *>(member)) {
            const QString astPropertyName = toString(binding->qualifiedId);
            if (binding->hasOnToken) {
                // Store Behaviours in the default property
                defaultPropertyItems.append(member);
            } else {
                const Value *propertyType = nullptr;
                const ObjectValue *containingObject = nullptr;
                QString name;
                if (context->lookupProperty(QString(), binding->qualifiedId, &propertyType, &containingObject, &name)
                        || isPropertyChangesType(typeName)
                        || isConnectionsType(typeName)) {
                    AbstractProperty modelProperty = modelNode.property(astPropertyName.toUtf8());
                    if (context->isArrayProperty(propertyType, containingObject, name))
                        syncArrayProperty(modelProperty, {member}, context, differenceHandler);
                    else
                        syncNodeProperty(modelProperty, binding, context, TypeName(), differenceHandler);
                    modelPropertyNames.remove(astPropertyName.toUtf8());
                } else {
                    qWarning() << "Syncing unknown node property" << astPropertyName
                               << "for node type" << modelNode.type();
                    AbstractProperty modelProperty = modelNode.property(astPropertyName.toUtf8());
                    syncNodeProperty(modelProperty, binding, context, TypeName(), differenceHandler);
                    modelPropertyNames.remove(astPropertyName.toUtf8());
                }
            }
        } else if (auto script = AST::cast<AST::UiScriptBinding *>(member)) {
            modelPropertyNames.remove(syncScriptBinding(modelNode, QString(), script, context, differenceHandler));
        } else if (auto property = AST::cast<AST::UiPublicMember *>(member)) {
            if (property->type == AST::UiPublicMember::Signal) {
                const QStringView astName = property->name;
                AbstractProperty modelProperty = modelNode.property(astName.toUtf8());
                QString signature = "()";
                if (property->parameters) {
                    signature = "("
                                + textAt(context->doc(),
                                         property->parameters->firstSourceLocation(),
                                         property->parameters->lastSourceLocation())
                                + ")";
                }

                syncSignalDeclarationProperty(modelProperty, signature, differenceHandler);
                modelPropertyNames.remove(astName.toUtf8());
                continue; // Done
            }

            const QStringView astName = property->name;
            QString astValue;
            if (property->statement)
                astValue = textAt(context->doc(),
                                  property->statement->firstSourceLocation(),
                                  property->statement->lastSourceLocation());

            astValue = astValue.trimmed();
            if (astValue.endsWith(QLatin1Char(';')))
                astValue = astValue.left(astValue.length() - 1);
            astValue = astValue.trimmed();

            const TypeName &astType = property->memberType->name.toUtf8();
            AbstractProperty modelProperty = modelNode.property(astName.toUtf8());

            if (property->binding) {
                if (auto binding = AST::cast<AST::UiObjectBinding *>(property->binding))
                    syncNodeProperty(modelProperty, binding, context, astType, differenceHandler);
                else
                    qWarning() << "Arrays are not yet supported";
            } else if (!property->statement || isLiteralValue(property->statement)) {
                const QVariant variantValue = convertDynamicPropertyValueToVariant(astValue, QString::fromLatin1(astType));
                syncVariantProperty(modelProperty, variantValue, astType, differenceHandler);
            } else {
                syncExpressionProperty(modelProperty, astValue, astType, differenceHandler);
            }
            modelPropertyNames.remove(astName.toUtf8());
        } else if (AST::cast<AST::UiSourceElement *>(member)) {
            // function et al
        } else {
            qWarning() << "Found an unknown QML value.";
        }
    }

    if (!defaultPropertyItems.isEmpty()) {
        if (isComponentType(modelNode.type()))
            setupComponentDelayed(modelNode, differenceHandler.isAmender());
        if (defaultPropertyName.isEmpty()) {
            qWarning() << "No default property for node type" << modelNode.type() << ", ignoring child items.";
        } else {
            AbstractProperty modelProperty = modelNode.property(defaultPropertyName);
            if (modelProperty.isNodeListProperty()) {
                NodeListProperty nodeListProperty = modelProperty.toNodeListProperty();
                syncNodeListProperty(nodeListProperty, defaultPropertyItems, context,
                                     differenceHandler);
            } else {
                differenceHandler.shouldBeNodeListProperty(modelProperty,
                                                           defaultPropertyItems,
                                                           context);
            }
            modelPropertyNames.remove(defaultPropertyName);
        }
    }

    for (const PropertyName &modelPropertyName : std::as_const(modelPropertyNames)) {
        AbstractProperty modelProperty = modelNode.property(modelPropertyName);

        // property deleted.
        if (modelPropertyName == "id")
            differenceHandler.idsDiffer(modelNode, QString());
        else
            differenceHandler.propertyAbsentFromQml(modelProperty);
    }

    context->leaveScope();
}

static QVariant parsePropertyExpression(AST::ExpressionNode *expressionNode)
{
    Q_ASSERT(expressionNode);

    auto arrayLiteral = AST::cast<AST::ArrayPattern *>(expressionNode);

    if (arrayLiteral) {
        QList<QVariant> variantList;
        for (AST::PatternElementList *it = arrayLiteral->elements; it; it = it->next)
            variantList << parsePropertyExpression(it->element->initializer);
        return variantList;
    }

    auto stringLiteral = AST::cast<AST::StringLiteral *>(expressionNode);
    if (stringLiteral)
        return stringLiteral->value.toString();

    auto trueLiteral = AST::cast<AST::TrueLiteral *>(expressionNode);
    if (trueLiteral)
        return true;

    auto falseLiteral = AST::cast<AST::FalseLiteral *>(expressionNode);
    if (falseLiteral)
        return false;

    auto numericLiteral = AST::cast<AST::NumericLiteral *>(expressionNode);
    if (numericLiteral)
        return numericLiteral->value;


    return QVariant();
}

QVariant parsePropertyScriptBinding(AST::UiScriptBinding *uiScriptBinding)
{
    Q_ASSERT(uiScriptBinding);

    auto expStmt = AST::cast<AST::ExpressionStatement *>(uiScriptBinding->statement);
    if (!expStmt)
        return QVariant();

    return parsePropertyExpression(expStmt->expression);
}

QmlDesigner::PropertyName TextToModelMerger::syncScriptBinding(ModelNode &modelNode,
                                             const QString &prefix,
                                             AST::UiScriptBinding *script,
                                             ReadingContext *context,
                                             DifferenceHandler &differenceHandler)
{
    QString astPropertyName = toString(script->qualifiedId);
    if (!prefix.isEmpty())
        astPropertyName.prepend(prefix + '.');

    QString astValue;
    if (script->statement) {
        astValue = textAt(context->doc(),
                          script->statement->firstSourceLocation(),
                          script->statement->lastSourceLocation());
        astValue = astValue.trimmed();
        if (astValue.endsWith(QLatin1Char(';')))
            astValue = astValue.left(astValue.length() - 1);
        astValue = astValue.trimmed();
    }

    if (astPropertyName == QStringLiteral("id")) {
        syncNodeId(modelNode, astValue, differenceHandler);
        return astPropertyName.toUtf8();
    }

    if (isSignalPropertyName(astPropertyName)) {
        AbstractProperty modelProperty = modelNode.property(astPropertyName.toUtf8());
        syncSignalHandler(modelProperty, astValue, differenceHandler);
        return astPropertyName.toUtf8();
    }

    if (isLiteralValue(script)) {
        if (isPropertyChangesType(modelNode.type())
                || isConnectionsType(modelNode.type())
                || isListElementType(modelNode.type())) {
            AbstractProperty modelProperty = modelNode.property(astPropertyName.toUtf8());
            QVariant variantValue = parsePropertyScriptBinding(script);
            if (!variantValue.isValid())
                variantValue = deEscape(stripQuotes(astValue));
            syncVariantProperty(modelProperty, variantValue, TypeName(), differenceHandler);
            return astPropertyName.toUtf8();
        } else {
            const QVariant variantValue = context->convertToVariant(astValue, prefix, script->qualifiedId);
            if (variantValue.isValid()) {
                AbstractProperty modelProperty = modelNode.property(astPropertyName.toUtf8());
                syncVariantProperty(modelProperty, variantValue, TypeName(), differenceHandler);
                return astPropertyName.toUtf8();
            } else {
                qWarning() << "Skipping invalid variant property" << astPropertyName
                           << "for node type" << modelNode.type();
                return PropertyName();
            }
        }
    }

    const QVariant enumValue = context->convertToEnum(script->statement,
                                                      modelNode.metaInfo(),
                                                      prefix,
                                                      script->qualifiedId,
                                                      astValue);
    if (enumValue.isValid()) { // It is a qualified enum:
        AbstractProperty modelProperty = modelNode.property(astPropertyName.toUtf8());
        syncVariantProperty(modelProperty, enumValue, TypeName(), differenceHandler); // TODO: parse type
        return astPropertyName.toUtf8();
    } else { // Not an enum, so:
        if (isPropertyChangesType(modelNode.type())
                || isConnectionsType(modelNode.type())
                || context->lookupProperty(prefix, script->qualifiedId)
                || isSupportedAttachedProperties(astPropertyName)) {
            AbstractProperty modelProperty = modelNode.property(astPropertyName.toUtf8());
            syncExpressionProperty(modelProperty, astValue, TypeName(), differenceHandler); // TODO: parse type
            return astPropertyName.toUtf8();
        } else {
            qWarning() << Q_FUNC_INFO << "Skipping invalid expression property" << astPropertyName
                    << "for node type" << modelNode.type();
            return PropertyName();
        }
    }
}

void TextToModelMerger::syncNodeId(ModelNode &modelNode, const QString &astObjectId,
                                   DifferenceHandler &differenceHandler)
{
    if (astObjectId.isEmpty()) {
        if (!modelNode.id().isEmpty()) {
            ModelNode existingNodeWithId = m_rewriterView->modelNodeForId(astObjectId);
            if (existingNodeWithId.isValid())
                existingNodeWithId.setIdWithoutRefactoring(QString());
            differenceHandler.idsDiffer(modelNode, astObjectId);
        }
    } else {
        if (modelNode.id() != astObjectId) {
            ModelNode existingNodeWithId = m_rewriterView->modelNodeForId(astObjectId);
            if (existingNodeWithId.isValid())
                existingNodeWithId.setIdWithoutRefactoring(QString());
            differenceHandler.idsDiffer(modelNode, astObjectId);
        }
    }
}

void TextToModelMerger::syncNodeProperty(AbstractProperty &modelProperty,
                                         AST::UiObjectBinding *binding,
                                         ReadingContext *context,
                                         const TypeName &dynamicPropertyType,
                                         DifferenceHandler &differenceHandler)
{
    NodeMetaInfo info = context->lookup(binding->qualifiedTypeNameId);

    if (!info.isValid()) {
        qWarning() << "SNP"
                   << "Skipping node with unknown type" << toString(binding->qualifiedTypeNameId);
        return;
    }
    TypeName typeName = info.typeName();
    int majorVersion = info.majorVersion();
    int minorVersion = info.minorVersion();

    if (modelProperty.isNodeProperty() && dynamicPropertyType == modelProperty.dynamicTypeName()) {
        ModelNode nodePropertyNode = modelProperty.toNodeProperty().modelNode();
        syncNode(nodePropertyNode, binding, context, differenceHandler);
    } else {
        differenceHandler.shouldBeNodeProperty(modelProperty,
                                               typeName,
                                               majorVersion,
                                               minorVersion,
                                               binding,
                                               dynamicPropertyType,
                                               context);
    }
}

void TextToModelMerger::syncExpressionProperty(AbstractProperty &modelProperty,
                                               const QString &javascript,
                                               const TypeName &astType,
                                               DifferenceHandler &differenceHandler)
{
    if (modelProperty.isBindingProperty()) {
        BindingProperty bindingProperty = modelProperty.toBindingProperty();
        if (!compareJavaScriptExpression(bindingProperty.expression(), javascript)
                || astType.isEmpty() == bindingProperty.isDynamic()
                || astType != bindingProperty.dynamicTypeName()) {
            differenceHandler.bindingExpressionsDiffer(bindingProperty, javascript, astType);
        }
    } else {
        differenceHandler.shouldBeBindingProperty(modelProperty, javascript, astType);
    }
}

void TextToModelMerger::syncSignalHandler(AbstractProperty &modelProperty,
                                               const QString &javascript,
                                               DifferenceHandler &differenceHandler)
{
    if (modelProperty.isSignalHandlerProperty()) {
        SignalHandlerProperty signalHandlerProperty = modelProperty.toSignalHandlerProperty();
        if (signalHandlerProperty.source() != javascript)
            differenceHandler.signalHandlerSourceDiffer(signalHandlerProperty, javascript);
    } else {
        differenceHandler.shouldBeSignalHandlerProperty(modelProperty, javascript);
    }
}


void TextToModelMerger::syncArrayProperty(AbstractProperty &modelProperty,
                                          const QList<AST::UiObjectMember *> &arrayMembers,
                                          ReadingContext *context,
                                          DifferenceHandler &differenceHandler)
{
    if (modelProperty.isNodeListProperty()) {
        NodeListProperty nodeListProperty = modelProperty.toNodeListProperty();
        syncNodeListProperty(nodeListProperty, arrayMembers, context, differenceHandler);
    } else {
        differenceHandler.shouldBeNodeListProperty(modelProperty,
                                                   arrayMembers,
                                                   context);
    }
}

static QString fileForFullQrcPath(const QString &string)
{
    QStringList stringList = string.split(QLatin1String("/"));
    if (stringList.isEmpty())
        return QString();

    return stringList.constLast();
}

static QString removeFileFromQrcPath(const QString &string)
{
    QStringList stringList = string.split(QLatin1String("/"));
    if (stringList.isEmpty())
        return QString();

    stringList.removeLast();
    return stringList.join(QLatin1String("/"));
}

void TextToModelMerger::syncVariantProperty(AbstractProperty &modelProperty,
                                            const QVariant &astValue,
                                            const TypeName &astType,
                                            DifferenceHandler &differenceHandler)
{
    if (astValue.canConvert(QMetaType::QString))
        populateQrcMapping(astValue.toString());

    if (modelProperty.isVariantProperty()) {
        VariantProperty modelVariantProperty = modelProperty.toVariantProperty();

        if (!equals(modelVariantProperty.value(), astValue)
                || astType.isEmpty() == modelVariantProperty.isDynamic()
                || astType != modelVariantProperty.dynamicTypeName()) {
            differenceHandler.variantValuesDiffer(modelVariantProperty,
                                                  astValue,
                                                  astType);
        }
    } else {
        differenceHandler.shouldBeVariantProperty(modelProperty,
                                                  astValue,
                                                  astType);
    }
}

void TextToModelMerger::syncSignalDeclarationProperty(AbstractProperty &modelProperty,
                                            const QString &signature,
                                            DifferenceHandler &differenceHandler)
{
    if (modelProperty.isSignalDeclarationProperty()) {
        SignalDeclarationProperty signalHandlerProperty = modelProperty.toSignalDeclarationProperty();
        if (signalHandlerProperty.signature() != signature)
            differenceHandler.signalDeclarationSignatureDiffer(signalHandlerProperty, signature);
    } else {
        differenceHandler.shouldBeSignalDeclarationProperty(modelProperty, signature);
    }
}

void TextToModelMerger::syncNodeListProperty(NodeListProperty &modelListProperty,
                                             const QList<AST::UiObjectMember *> arrayMembers,
                                             ReadingContext *context,
                                             DifferenceHandler &differenceHandler)
{
    QList<ModelNode> modelNodes = modelListProperty.toModelNodeList();
    int i = 0;
    for (; i < modelNodes.size() && i < arrayMembers.size(); ++i) {
        ModelNode modelNode = modelNodes.at(i);
        syncNode(modelNode, arrayMembers.at(i), context, differenceHandler);
    }

    for (int j = i; j < arrayMembers.size(); ++j) {
        // more elements in the dom-list, so add them to the model
        AST::UiObjectMember *arrayMember = arrayMembers.at(j);
        const ModelNode newNode = differenceHandler.listPropertyMissingModelNode(modelListProperty, context, arrayMember);
    }

    for (int j = i; j < modelNodes.size(); ++j) {
        // more elements in the model, so remove them.
        ModelNode modelNode = modelNodes.at(j);
        differenceHandler.modelNodeAbsentFromQml(modelNode);
    }
}

ModelNode TextToModelMerger::createModelNode(const TypeName &typeName,
                                             int majorVersion,
                                             int minorVersion,
                                             bool isImplicitComponent,
                                             AST::UiObjectMember *astNode,
                                             ReadingContext *context,
                                             DifferenceHandler &differenceHandler)
{
    QString nodeSource;

    auto binding = AST::cast<AST::UiObjectBinding *>(astNode);

    const bool hasOnToken = binding && binding->hasOnToken;

    QString onTokenProperty;
    if (hasOnToken)
        onTokenProperty =  toString(binding->qualifiedId);

    AST::UiQualifiedId *astObjectType = qualifiedTypeNameId(astNode);

    if (isCustomParserType(typeName))
        nodeSource = textAt(context->doc(),
                                    astObjectType->identifierToken,
                                    astNode->lastSourceLocation());


    if (isComponentType(typeName) || isImplicitComponent) {
        QString componentSource = extractComponentFromQml(textAt(context->doc(),
                                  astObjectType->identifierToken,
                                  astNode->lastSourceLocation()));


        nodeSource = componentSource;
    }

    ModelNode::NodeSourceType nodeSourceType = ModelNode::NodeWithoutSource;

    if (isComponentType(typeName) || isImplicitComponent)
        nodeSourceType = ModelNode::NodeWithComponentSource;
    else if (isCustomParserType(typeName))
        nodeSourceType = ModelNode::NodeWithCustomParserSource;

    ModelNode newNode = m_rewriterView->createModelNode(typeName,
                                                        majorVersion,
                                                        minorVersion,
                                                        PropertyListType(),
                                                        {},
                                                        nodeSource,
                                                        nodeSourceType,
                                                        onTokenProperty);

    syncNode(newNode, astNode, context, differenceHandler);
    return newNode;
}

QStringList TextToModelMerger::syncGroupedProperties(ModelNode &modelNode,
                                                     const QString &name,
                                                     AST::UiObjectMemberList *members,
                                                     ReadingContext *context,
                                                     DifferenceHandler &differenceHandler)
{
    QStringList props;

    for (AST::UiObjectMemberList *iter = members; iter; iter = iter->next) {
        AST::UiObjectMember *member = iter->member;

        if (auto script = AST::cast<AST::UiScriptBinding *>(member)) {
            const QString prop = QString::fromLatin1(syncScriptBinding(modelNode, name, script, context, differenceHandler));
            if (!prop.isEmpty())
                props.append(prop);
        }
    }

    return props;
}

void ModelValidator::modelMissesImport([[maybe_unused]] const QmlDesigner::Import &import)
{
    Q_ASSERT(m_merger->view()->model()->imports().contains(import));
}

void ModelValidator::importAbsentInQMl([[maybe_unused]] const QmlDesigner::Import &import)
{
    Q_ASSERT(! m_merger->view()->model()->imports().contains(import));
}

void ModelValidator::bindingExpressionsDiffer([[maybe_unused]] BindingProperty &modelProperty,
                                              [[maybe_unused]] const QString &javascript,
                                              [[maybe_unused]] const TypeName &astType)
{
    Q_ASSERT(compareJavaScriptExpression(modelProperty.expression(), javascript));
    Q_ASSERT(modelProperty.dynamicTypeName() == astType);
    Q_ASSERT(0);
}

void ModelValidator::shouldBeBindingProperty([[maybe_unused]] AbstractProperty &modelProperty,
                                             const QString & /*javascript*/,
                                             const TypeName & /*astType*/)
{
    Q_ASSERT(modelProperty.isBindingProperty());
    Q_ASSERT(0);
}

void ModelValidator::signalHandlerSourceDiffer([[maybe_unused]] SignalHandlerProperty &modelProperty,
                                               [[maybe_unused]] const QString &javascript)
{
    QTC_ASSERT(compareJavaScriptExpression(modelProperty.source(), javascript), return);
}

void ModelValidator::signalDeclarationSignatureDiffer(SignalDeclarationProperty &modelProperty,
                                                      const QString &signature)
{
    Q_UNUSED(modelProperty)
    Q_UNUSED(signature)
    QTC_ASSERT(compareJavaScriptExpression(modelProperty.signature(), signature), return);
}

void ModelValidator::shouldBeSignalHandlerProperty([[maybe_unused]] AbstractProperty &modelProperty,
                                                   const QString & /*javascript*/)
{
    Q_ASSERT(modelProperty.isSignalHandlerProperty());
    Q_ASSERT(0);
}

void ModelValidator::shouldBeSignalDeclarationProperty(AbstractProperty &modelProperty,
                                                       const QString & /*javascript*/)
{
    Q_UNUSED(modelProperty)
    Q_ASSERT(modelProperty.isSignalDeclarationProperty());
    Q_ASSERT(0);
}

void ModelValidator::shouldBeNodeListProperty([[maybe_unused]] AbstractProperty &modelProperty,
                                              const QList<AST::UiObjectMember *> /*arrayMembers*/,
                                              ReadingContext * /*context*/)
{
    Q_ASSERT(modelProperty.isNodeListProperty());
    Q_ASSERT(0);
}

void ModelValidator::variantValuesDiffer([[maybe_unused]] VariantProperty &modelProperty,
                                         [[maybe_unused]] const QVariant &qmlVariantValue,
                                         [[maybe_unused]] const TypeName &dynamicTypeName)
{
    QTC_ASSERT(modelProperty.isDynamic() == !dynamicTypeName.isEmpty(), return);
    if (modelProperty.isDynamic()) {
        QTC_ASSERT(modelProperty.dynamicTypeName() == dynamicTypeName, return);
    }



    QTC_ASSERT(equals(modelProperty.value(), qmlVariantValue), qWarning() << modelProperty.value() << qmlVariantValue);
    QTC_ASSERT(0, return);
}

void ModelValidator::shouldBeVariantProperty([[maybe_unused]] AbstractProperty &modelProperty,
                                             const QVariant & /*qmlVariantValue*/,
                                             const TypeName & /*dynamicTypeName*/)
{
    Q_ASSERT(modelProperty.isVariantProperty());
    Q_ASSERT(0);
}

void ModelValidator::shouldBeNodeProperty([[maybe_unused]] AbstractProperty &modelProperty,
                                          const TypeName & /*typeName*/,
                                          int /*majorVersion*/,
                                          int /*minorVersion*/,
                                          AST::UiObjectMember * /*astNode*/,
                                          const TypeName & /*dynamicPropertyType */,
                                          ReadingContext * /*context*/)
{
    Q_ASSERT(modelProperty.isNodeProperty());
    Q_ASSERT(0);
}

void ModelValidator::modelNodeAbsentFromQml([[maybe_unused]] ModelNode &modelNode)
{
    Q_ASSERT(!modelNode.isValid());
    Q_ASSERT(0);
}

ModelNode ModelValidator::listPropertyMissingModelNode(NodeListProperty &/*modelProperty*/,
                                                       ReadingContext * /*context*/,
                                                       AST::UiObjectMember * /*arrayMember*/)
{
    Q_ASSERT(0);
    return ModelNode();
}

void ModelValidator::typeDiffers(bool /*isRootNode*/,
                                 [[maybe_unused]] ModelNode &modelNode,
                                 [[maybe_unused]] const TypeName &typeName,
                                 [[maybe_unused]] int majorVersion,
                                 [[maybe_unused]] int minorVersion,
                                 QmlJS::AST::UiObjectMember * /*astNode*/,
                                 ReadingContext * /*context*/)
{
    QTC_ASSERT(modelNode.type() == typeName, return);

    if (modelNode.majorVersion() != majorVersion) {
        qDebug() << Q_FUNC_INFO << modelNode;
        qDebug() << typeName << modelNode.majorVersion() << majorVersion;
    }

    if (modelNode.minorVersion() != minorVersion) {
        qDebug() << Q_FUNC_INFO << modelNode;
        qDebug() << typeName << modelNode.minorVersion() << minorVersion;
    }

    QTC_ASSERT(modelNode.majorVersion() == majorVersion, return);
    QTC_ASSERT(modelNode.minorVersion() == minorVersion, return);
    QTC_ASSERT(0, return);
}

void ModelValidator::propertyAbsentFromQml([[maybe_unused]] AbstractProperty &modelProperty)
{
    Q_ASSERT(!modelProperty.isValid());
    Q_ASSERT(0);
}

void ModelValidator::idsDiffer([[maybe_unused]] ModelNode &modelNode,
                               [[maybe_unused]] const QString &qmlId)
{
    QTC_ASSERT(modelNode.id() == qmlId, return);
    QTC_ASSERT(0, return);
}

void ModelAmender::modelMissesImport(const QmlDesigner::Import &import)
{
    m_merger->view()->model()->changeImports({import}, {});
}

void ModelAmender::importAbsentInQMl(const QmlDesigner::Import &import)
{
    m_merger->view()->model()->changeImports({}, {import});
}

void ModelAmender::bindingExpressionsDiffer(BindingProperty &modelProperty,
                                            const QString &javascript,
                                            const TypeName &astType)
{
    if (astType.isEmpty())
        modelProperty.setExpression(javascript);
    else
        modelProperty.setDynamicTypeNameAndExpression(astType, javascript);
}

void ModelAmender::shouldBeBindingProperty(AbstractProperty &modelProperty,
                                           const QString &javascript,
                                           const TypeName &astType)
{
    ModelNode theNode = modelProperty.parentModelNode();
    BindingProperty newModelProperty = theNode.bindingProperty(modelProperty.name());
    if (astType.isEmpty())
        newModelProperty.setExpression(javascript);
    else
        newModelProperty.setDynamicTypeNameAndExpression(astType, javascript);
}

void ModelAmender::signalHandlerSourceDiffer(SignalHandlerProperty &modelProperty, const QString &javascript)
{
    modelProperty.setSource(javascript);
}

void ModelAmender::signalDeclarationSignatureDiffer(SignalDeclarationProperty &modelProperty, const QString &signature)
{
    modelProperty.setSignature(signature);
}

void ModelAmender::shouldBeSignalHandlerProperty(AbstractProperty &modelProperty, const QString &javascript)
{
    ModelNode theNode = modelProperty.parentModelNode();
    SignalHandlerProperty newModelProperty = theNode.signalHandlerProperty(modelProperty.name());
    newModelProperty.setSource(javascript);
}

void ModelAmender::shouldBeSignalDeclarationProperty(AbstractProperty &modelProperty, const QString &signature)
{
    ModelNode theNode = modelProperty.parentModelNode();
    SignalDeclarationProperty newModelProperty = theNode.signalDeclarationProperty(modelProperty.name());
    newModelProperty.setSignature(signature);
}

void ModelAmender::shouldBeNodeListProperty(AbstractProperty &modelProperty,
                                            const QList<AST::UiObjectMember *> arrayMembers,
                                            ReadingContext *context)
{
    ModelNode theNode = modelProperty.parentModelNode();
    NodeListProperty newNodeListProperty = theNode.nodeListProperty(modelProperty.name());
    m_merger->syncNodeListProperty(newNodeListProperty,
                                   arrayMembers,
                                   context,
                                   *this);
}



void ModelAmender::variantValuesDiffer(VariantProperty &modelProperty, const QVariant &qmlVariantValue, const TypeName &dynamicType)
{
//    qDebug()<< "ModelAmender::variantValuesDiffer for property"<<modelProperty.name()
//            << "in node" << modelProperty.parentModelNode().id()
//            << ", old value:" << modelProperty.value()
//            << "new value:" << qmlVariantValue;

    if (dynamicType.isEmpty())
        modelProperty.setValue(qmlVariantValue);
    else
        modelProperty.setDynamicTypeNameAndValue(dynamicType, qmlVariantValue);
}

void ModelAmender::shouldBeVariantProperty(AbstractProperty &modelProperty, const QVariant &qmlVariantValue, const TypeName &dynamicTypeName)
{
    ModelNode theNode = modelProperty.parentModelNode();
    VariantProperty newModelProperty = theNode.variantProperty(modelProperty.name());

    if (dynamicTypeName.isEmpty())
        newModelProperty.setValue(qmlVariantValue);
    else
        newModelProperty.setDynamicTypeNameAndValue(dynamicTypeName, qmlVariantValue);
}

void ModelAmender::shouldBeNodeProperty(AbstractProperty &modelProperty,
                                        const TypeName &typeName,
                                        int majorVersion,
                                        int minorVersion,
                                        AST::UiObjectMember *astNode,
                                        const TypeName &dynamicPropertyType,
                                        ReadingContext *context)
{
    ModelNode theNode = modelProperty.parentModelNode();
    NodeProperty newNodeProperty = theNode.nodeProperty(modelProperty.name());

    const bool propertyTakesComponent = propertyIsComponentType(newNodeProperty, typeName, theNode.model());

    const ModelNode &newNode = m_merger->createModelNode(typeName,
                                                          majorVersion,
                                                          minorVersion,
                                                          propertyTakesComponent,
                                                          astNode,
                                                          context,
                                                          *this);

    if (dynamicPropertyType.isEmpty())
        newNodeProperty.setModelNode(newNode);
    else
        newNodeProperty.setDynamicTypeNameAndsetModelNode(dynamicPropertyType, newNode);

    if (propertyTakesComponent)
        m_merger->setupComponentDelayed(newNode, true);

}

void ModelAmender::modelNodeAbsentFromQml(ModelNode &modelNode)
{
    modelNode.destroy();
}

ModelNode ModelAmender::listPropertyMissingModelNode(NodeListProperty &modelProperty,
                                                     ReadingContext *context,
                                                     AST::UiObjectMember *arrayMember)
{
    AST::UiQualifiedId *astObjectType = nullptr;
    AST::UiObjectInitializer *astInitializer = nullptr;
    if (auto def = AST::cast<AST::UiObjectDefinition *>(arrayMember)) {
        astObjectType = def->qualifiedTypeNameId;
        astInitializer = def->initializer;
    } else if (auto bin = AST::cast<AST::UiObjectBinding *>(arrayMember)) {
        astObjectType = bin->qualifiedTypeNameId;
        astInitializer = bin->initializer;
    }

    if (!astObjectType || !astInitializer)
        return ModelNode();

    NodeMetaInfo info = context->lookup(astObjectType);
    if (!info.isValid()) {
        qWarning() << "Skipping node with unknown type" << toString(astObjectType);
        return {};
    }
    TypeName typeName = info.typeName();
    int majorVersion = info.majorVersion();
    int minorVersion = info.minorVersion();

    const bool propertyTakesComponent = propertyIsComponentType(modelProperty, typeName, m_merger->view()->model());


    const ModelNode &newNode = m_merger->createModelNode(typeName,
                                                         majorVersion,
                                                         minorVersion,
                                                         propertyTakesComponent,
                                                         arrayMember,
                                                         context,
                                                         *this);


    if (propertyTakesComponent)
        m_merger->setupComponentDelayed(newNode, true);

    if (modelProperty.isDefaultProperty() || isComponentType(modelProperty.parentModelNode().type())) { //In the default property case we do some magic
        if (modelProperty.isNodeListProperty()) {
            modelProperty.reparentHere(newNode);
        } else { //The default property could a NodeProperty implicitly (delegate:)
            modelProperty.parentModelNode().removeProperty(modelProperty.name());
            modelProperty.reparentHere(newNode);
        }
    } else {
        modelProperty.reparentHere(newNode);
    }
    return newNode;
}

void ModelAmender::typeDiffers(bool isRootNode,
                               ModelNode &modelNode,
                               const TypeName &typeName,
                               int majorVersion,
                               int minorVersion,
                               AST::UiObjectMember *astNode,
                               ReadingContext *context)
{
    const bool propertyTakesComponent = modelNode.hasParentProperty() && propertyIsComponentType(modelNode.parentProperty(), typeName, modelNode.model());

    if (isRootNode) {
        modelNode.view()->changeRootNodeType(typeName, majorVersion, minorVersion);
    } else {
        NodeAbstractProperty parentProperty = modelNode.parentProperty();
        int nodeIndex = -1;
        if (parentProperty.isNodeListProperty()) {
            nodeIndex = parentProperty.toNodeListProperty().toModelNodeList().indexOf(modelNode);
            Q_ASSERT(nodeIndex >= 0);
        }

        modelNode.destroy();

        const ModelNode &newNode = m_merger->createModelNode(typeName,
                                                             majorVersion,
                                                             minorVersion,
                                                             propertyTakesComponent,
                                                             astNode,
                                                             context,
                                                             *this);
        parentProperty.reparentHere(newNode);
        if (parentProperty.isNodeListProperty()) {
            int currentIndex = parentProperty.toNodeListProperty().toModelNodeList().indexOf(newNode);
            if (nodeIndex != currentIndex)
                parentProperty.toNodeListProperty().slide(currentIndex, nodeIndex);
        }
    }
}

void ModelAmender::propertyAbsentFromQml(AbstractProperty &modelProperty)
{
    modelProperty.parentModelNode().removeProperty(modelProperty.name());
}

void ModelAmender::idsDiffer(ModelNode &modelNode, const QString &qmlId)
{
    modelNode.setIdWithoutRefactoring(qmlId);
}

void TextToModelMerger::setupComponent(const ModelNode &node)
{
    if (!node.isValid())
        return;

    QString componentText = m_rewriterView->extractText({node}).value(node);

    if (componentText.isEmpty() && node.nodeSource().isEmpty())
        return;

    QString result = extractComponentFromQml(componentText);

    if (result.isEmpty() && node.nodeSource().isEmpty())
        return; //No object definition found

    if (node.nodeSource() != result)
        ModelNode(node).setNodeSource(result, ModelNode::NodeWithComponentSource);
}

void TextToModelMerger::clearImplicitComponent(const ModelNode &node)
{
    ModelNode(node).setNodeSource({}, ModelNode::NodeWithoutSource);
}

void TextToModelMerger::collectLinkErrors(QList<DocumentMessage> *errors, const ReadingContext &ctxt)
{
    const QList<QmlJS::DiagnosticMessage> diagnosticMessages = ctxt.diagnosticLinkMessages();
    for (const QmlJS::DiagnosticMessage &diagnosticMessage : diagnosticMessages) {
        if (diagnosticMessage.kind == QmlJS::Severity::ReadingTypeInfoWarning)
            m_rewriterView->setIncompleteTypeInformation(true);

        errors->append(
            DocumentMessage(diagnosticMessage, QUrl::fromLocalFile(m_document->fileName().path())));
    }
}

void TextToModelMerger::collectImportErrors(QList<DocumentMessage> *errors)
{
    if (m_rewriterView->model()->imports().isEmpty()) {
        const QmlJS::DiagnosticMessage diagnosticMessage(QmlJS::Severity::Error, SourceLocation(0, 0, 0, 0), QCoreApplication::translate("QmlDesigner::TextToModelMerger", "No import statements found."));
        errors->append(
            DocumentMessage(diagnosticMessage, QUrl::fromLocalFile(m_document->fileName().path())));
    }

    bool hasQtQuick = false;
    for (const QmlDesigner::Import &import : m_rewriterView->model()->imports()) {
        if (import.isLibraryImport() && import.url() == QStringLiteral("QtQuick")) {

            if (supportedQtQuickVersion(import.version())) {
                hasQtQuick = true;

                auto &externalDependencies = m_rewriterView->externalDependencies();
                if (externalDependencies.hasStartupTarget()) {
                    const bool qt6import = import.version().startsWith("6");

                    if (!externalDependencies.isQt6Import() && (m_hasVersionlessImport || qt6import)) {
                        const QmlJS::DiagnosticMessage diagnosticMessage(
                            QmlJS::Severity::Error,
                            SourceLocation(0, 0, 0, 0),
                            QCoreApplication::translate(
                                "QmlDesigner::TextToModelMerger",
                                "Qt Quick 6 is not supported with a Qt 5 kit."));
                        errors->prepend(
                            DocumentMessage(diagnosticMessage,
                                            QUrl::fromLocalFile(m_document->fileName().path())));
                    }
                } else {
                    const QmlJS::DiagnosticMessage diagnosticMessage(
                        QmlJS::Severity::Error,
                        SourceLocation(0, 0, 0, 0),
                        QCoreApplication::translate("QmlDesigner::TextToModelMerger",
                                                    "The Design Mode requires a valid Qt kit."));
                    errors->prepend(
                        DocumentMessage(diagnosticMessage,
                                        QUrl::fromLocalFile(m_document->fileName().path())));
                }
            } else {
                const QmlJS::DiagnosticMessage
                    diagnosticMessage(QmlJS::Severity::Error,
                                      SourceLocation(0, 0, 0, 0),
                                      QCoreApplication::translate("QmlDesigner::TextToModelMerger",
                                                                  "Unsupported Qt Quick version."));
                errors->append(DocumentMessage(diagnosticMessage,
                                               QUrl::fromLocalFile(m_document->fileName().path())));
            }
        }
    }

    if (!hasQtQuick)
        errors->append(DocumentMessage(QCoreApplication::translate("QmlDesigner::TextToModelMerger", "No import for Qt Quick found.")));
}

void TextToModelMerger::collectSemanticErrorsAndWarnings(QList<DocumentMessage> *errors, QList<DocumentMessage> *warnings)
{
    Check check(m_document, m_scopeChain->context());
    check.disableMessage(StaticAnalysis::ErrPrototypeCycle);
    check.disableMessage(StaticAnalysis::ErrCouldNotResolvePrototype);
    check.disableMessage(StaticAnalysis::ErrCouldNotResolvePrototypeOf);

    const QList<StaticAnalysis::Type> types = StaticAnalysis::Message::allMessageTypes();
    for (StaticAnalysis::Type type : types) {
        StaticAnalysis::PrototypeMessageData prototypeMessageData = StaticAnalysis::Message::prototypeForMessageType(type);
        if (prototypeMessageData.severity == Severity::MaybeWarning
                || prototypeMessageData.severity == Severity::Warning) {
            check.disableMessage(type);
        }
    }

    check.enableQmlDesignerChecks();

    QUrl fileNameUrl = QUrl::fromLocalFile(m_document->fileName().toString());
    const QList<StaticAnalysis::Message> messages = check();
    for (const StaticAnalysis::Message &message : messages) {
        if (message.severity == Severity::Error) {
            if (message.type == StaticAnalysis::ErrUnknownComponent)
                warnings->append(DocumentMessage(message.toDiagnosticMessage(), fileNameUrl));
            else
                errors->append(DocumentMessage(message.toDiagnosticMessage(), fileNameUrl));
        }
        if (message.severity == Severity::Warning)
            warnings->append(DocumentMessage(message.toDiagnosticMessage(), fileNameUrl));
    }
}

void TextToModelMerger::populateQrcMapping(const QString &filePath)
{
    if (!filePath.startsWith(QLatin1String("qrc:")))
        return;

    QString path = removeFileFromQrcPath(filePath);
    const QString fileName = fileForFullQrcPath(filePath);
    path.remove(QLatin1String("qrc:"));
    QMap<QString,QStringList> map = ModelManagerInterface::instance()->filesInQrcPath(path);
    const QStringList qrcFilePaths = map.value(fileName, {});
    if (!qrcFilePaths.isEmpty()) {
        QString fileSystemPath = qrcFilePaths.constFirst();
        fileSystemPath.remove(fileName);
        if (path.isEmpty())
            path.prepend(QLatin1String("/"));
        m_qrcMapping.insert({path, fileSystemPath});
    }
}

void TextToModelMerger::addIsoIconQrcMapping(const QUrl &fileUrl)
{
    QDir dir(fileUrl.toLocalFile());
    do {
        if (!dir.entryList({"*.pro"}, QDir::Files).isEmpty()) {
            m_qrcMapping.insert({"/iso-icons", dir.absolutePath() + "/iso-icons"});
            return;
        }
    } while (dir.cdUp());
}

void TextToModelMerger::setupComponentDelayed(const ModelNode &node, bool synchronous)
{
    if (synchronous) {
        setupComponent(node);
    } else {
        m_setupComponentList.insert(node);
        m_setupTimer.start();
    }
}

void TextToModelMerger::setupCustomParserNode(const ModelNode &node)
{
    if (!node.isValid())
        return;

    QString modelText = m_rewriterView->extractText({node}).value(node);

    if (modelText.isEmpty() && node.nodeSource().isEmpty())
        return;

    if (node.nodeSource() != modelText)
        ModelNode(node).setNodeSource(modelText, ModelNode::NodeWithCustomParserSource);

}

void TextToModelMerger::setupCustomParserNodeDelayed(const ModelNode &node, bool synchronous)
{
    Q_ASSERT(isCustomParserType(node.type()));

    if (synchronous) {
        setupCustomParserNode(node);
    } else {
        m_setupCustomParserList.insert(node);
        m_setupTimer.start();
    }
}

void TextToModelMerger::clearImplicitComponentDelayed(const ModelNode &node, bool synchronous)
{
    Q_ASSERT(!isComponentType(node.type()));

    if (synchronous) {
        clearImplicitComponent(node);
    } else {
        m_clearImplicitComponentList.insert(node);
        m_setupTimer.start();
    }
}

void TextToModelMerger::delayedSetup()
{
    for (const ModelNode &node : std::as_const(m_setupComponentList))
        setupComponent(node);

    for (const ModelNode &node : std::as_const(m_setupCustomParserList))
        setupCustomParserNode(node);

    for (const ModelNode &node : std::as_const(m_clearImplicitComponentList))
        clearImplicitComponent(node);

    m_setupCustomParserList.clear();
    m_setupComponentList.clear();
    m_clearImplicitComponentList.clear();
}

QSet<QPair<QString, QString> > TextToModelMerger::qrcMapping() const
{
    return m_qrcMapping;
}

QList<QmlTypeData> TextToModelMerger::getQMLSingletons() const
{
    QList<QmlTypeData> list;
    if (!m_scopeChain || !m_scopeChain->document())
        return list;

    const QmlJS::Imports *imports = m_scopeChain->context()->imports(
        m_scopeChain->document().data());

    if (!imports)
        return list;

    for (const QmlJS::Import &import : imports->all()) {
        if (import.info.type() == ImportType::Library && !import.libraryPath.isEmpty()) {
            const LibraryInfo &libraryInfo = m_scopeChain->context()->snapshot().libraryInfo(
                import.libraryPath);

            for (const QmlDirParser::Component &component : libraryInfo.components()) {
                if (component.singleton) {
                    QmlTypeData qmlData;

                    qmlData.typeName = component.typeName;
                    qmlData.importUrl = import.info.name();
                    qmlData.versionString = import.info.version().toString();
                    qmlData.isSingleton = component.singleton;

                    list.append(qmlData);
                }
            }
        }
    }
    return list;
}

void TextToModelMerger::clearPossibleImportKeys()
{
    m_possibleImportKeys.clear();
    m_previousPossibleImportsSize = -1;
}

QString TextToModelMerger::textAt(const Document::Ptr &doc,
                                  const SourceLocation &location)
{
    return doc->source().mid(location.offset, location.length);
}

QString TextToModelMerger::textAt(const Document::Ptr &doc,
                                  const SourceLocation &from,
                                  const SourceLocation &to)
{
    return doc->source().mid(from.offset, to.end() - from.begin());
}

QString TextToModelMerger::getHighestPossibleImport(const QString &importName) const
{
    QString version = "2.15";
    int maj = -1;
    const auto imports = m_possibleImportKeys.values();
    for (const ImportKey &import : imports) {
        if (importName == import.libraryQualifiedPath()) {
            if (import.majorVersion > maj) {
                version = QString("%1.%2").arg(import.majorVersion).arg(import.minorVersion);
                maj = import.majorVersion;
            }
        }
    }
    return version;
}<|MERGE_RESOLUTION|>--- conflicted
+++ resolved
@@ -450,16 +450,8 @@
         const QString propertyName = propertyPrefix.isEmpty() ? propertyId->name.toString()
                                                               : propertyPrefix;
 
-<<<<<<< HEAD
         if (propertyName == QStringLiteral("id") && !propertyId->next)
             return false; // ### should probably be a special value
-=======
-            if (!ok) {
-                qDebug() << Q_FUNC_INFO;
-                qDebug() << astTypeNode->name.toString() << typeName;
-                qDebug() << metaInfo.isValid() << metaInfo.typeName();
-            }
->>>>>>> f7639f45
 
         //compare to lookupProperty(propertyPrefix, propertyId);
         return node.metaInfo().hasProperty(propertyName.toUtf8());
