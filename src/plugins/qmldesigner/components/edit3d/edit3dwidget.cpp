// Copyright (C) 2020 The Qt Company Ltd.
// SPDX-License-Identifier: LicenseRef-Qt-Commercial OR GPL-3.0+ OR GPL-3.0 WITH Qt-GPL-exception-1.0

#include "edit3dactions.h"
#include "edit3dcanvas.h"
#include "edit3dview.h"
#include "edit3dwidget.h"
#include "edit3dvisibilitytogglesmenu.h"
#include "metainfo.h"
#include "modelnodeoperations.h"
#include "qmldesignerconstants.h"
#include "qmldesignerplugin.h"
#include "qmlvisualnode.h"
#include "viewmanager.h"
#include <seekerslider.h>
#include <nodeinstanceview.h>

#include <coreplugin/actionmanager/actionmanager.h>
#include <coreplugin/actionmanager/command.h>
#include <coreplugin/icore.h>
#include <toolbox.h>
#include <utils/qtcassert.h>
#include <utils/utilsicons.h>

#include <QActionGroup>
#include <QMimeData>
#include <QVBoxLayout>

namespace QmlDesigner {

Edit3DWidget::Edit3DWidget(Edit3DView *view)
    : m_view(view)
{
    setAcceptDrops(true);

    Core::Context context(Constants::C_QMLEDITOR3D);
    m_context = new Core::IContext(this);
    m_context->setContext(context);
    m_context->setWidget(this);

    setMouseTracking(true);
    setFocusPolicy(Qt::WheelFocus);

    auto fillLayout = new QVBoxLayout(this);
    fillLayout->setContentsMargins(0, 0, 0, 0);
    fillLayout->setSpacing(0);
    setLayout(fillLayout);

    SeekerSlider *seeker = new SeekerSlider(this);
    seeker->setEnabled(false);

    // Initialize toolbar
    m_toolBox = new ToolBox(seeker, this);
    fillLayout->addWidget(m_toolBox.data());

    // Iterate through view actions. A null action indicates a separator and a second null action
    // after separator indicates an exclusive group.
    auto handleActions = [this, &context](const QVector<Edit3DAction *> &actions, QMenu *menu, bool left) {
        bool previousWasSeparator = true;
        QActionGroup *group = nullptr;
        QActionGroup *proxyGroup = nullptr;
        for (auto action : actions) {
            if (action) {
                QAction *a = action->action();
                if (group)
                    group->addAction(a);
                if (menu) {
                    menu->addAction(a);
                } else {
                    addAction(a);
                    if (left)
                        m_toolBox->addLeftSideAction(a);
                    else
                        m_toolBox->addRightSideAction(a);
                }
                previousWasSeparator = false;

                // Register action as creator command to make it configurable
                Core::Command *command = Core::ActionManager::registerAction(
                            a, action->menuId().constData(), context);
                command->setDefaultKeySequence(a->shortcut());
                if (proxyGroup)
                    proxyGroup->addAction(command->action());
                // Menu actions will have custom tooltips
                if (menu)
                    a->setToolTip(command->stringWithAppendedShortcut(a->toolTip()));
                else
                    command->augmentActionWithShortcutToolTip(a);

                // Clear action shortcut so it doesn't conflict with command's override action
                a->setShortcut({});
            } else {
                if (previousWasSeparator) {
                    group = new QActionGroup(this);
                    proxyGroup = new QActionGroup(this);
                    previousWasSeparator = false;
                } else {
                    group = nullptr;
                    proxyGroup = nullptr;
                    auto separator = new QAction(this);
                    separator->setSeparator(true);
                    if (menu) {
                        menu->addAction(separator);
                    } else {
                        addAction(separator);
                        if (left)
                            m_toolBox->addLeftSideAction(separator);
                        else
                            m_toolBox->addRightSideAction(separator);
                    }
                    previousWasSeparator = true;
                }
            }
        }
    };

    handleActions(view->leftActions(), nullptr, true);
    handleActions(view->rightActions(), nullptr, false);

    m_visibilityTogglesMenu = new Edit3DVisibilityTogglesMenu(this);
    handleActions(view->visibilityToggleActions(), m_visibilityTogglesMenu, false);

    m_backgroundColorMenu = new QMenu(this);
    m_backgroundColorMenu->setToolTipsVisible(true);

    handleActions(view->backgroundColorActions(), m_backgroundColorMenu, false);

    createContextMenu();

    view->setSeeker(seeker);
    seeker->setToolTip(QLatin1String("Seek particle system time when paused."));

    QObject::connect(seeker, &SeekerSlider::positionChanged, [seeker, view]() {
        view->emitView3DAction(View3DActionType::ParticlesSeek, seeker->position());
    });

    // Onboarding label contains instructions for new users how to get 3D content into the project
    m_onboardingLabel = new QLabel(this);
    QString labelText =
            tr("Your file does not import Qt Quick 3D.<br><br>"
               "To create a 3D view, add the QtQuick3D module in the Library view. Or click"
               " <a href=\"#add_import\"><span style=\"text-decoration:none;color:%1\">here</span></a> "
               "to add it immediately.<br><br>"
               "To import 3D assets from another tool, click the \"Add New Assets...\" button in the Assets tab of the Library view.");
    m_onboardingLabel->setText(labelText.arg(Utils::creatorTheme()->color(Utils::Theme::TextColorLink).name()));
    m_onboardingLabel->setAlignment(Qt::AlignHCenter | Qt::AlignVCenter);
    connect(m_onboardingLabel, &QLabel::linkActivated, this, &Edit3DWidget::linkActivated);
    fillLayout->addWidget(m_onboardingLabel.data());

    // Canvas is used to render the actual edit 3d view
    m_canvas = new Edit3DCanvas(this);
    fillLayout->addWidget(m_canvas.data());
    showCanvas(false);
}

void Edit3DWidget::createContextMenu()
{
    m_contextMenu = new QMenu(this);
    m_editMaterialAction = m_contextMenu->addAction(tr("Edit Material"), [&] {
        SelectionContext selCtx(m_view);
        selCtx.setTargetNode(m_contextMenuTarget);
        ModelNodeOperations::editMaterial(selCtx);
    });

    m_deleteAction = m_contextMenu->addAction(tr("Delete"), [&] {
        view()->executeInTransaction("Edit3DWidget::createContextMenu", [&] {
            for (ModelNode &node : m_view->selectedModelNodes())
                node.destroy();
        });
    });
}

// Called by the view to update the "create" sub-menu when the Quick3D entries are ready.
void Edit3DWidget::updateCreateSubMenu(const QStringList &keys,
                                       const QHash<QString, QList<ItemLibraryEntry>> &entriesMap)
{
    if (!m_contextMenu)
        return;

    if (m_createSubMenu) {
        m_contextMenu->removeAction(m_createSubMenu->menuAction());
        m_createSubMenu.clear();
    }

    m_nameToEntry.clear();
    m_createSubMenu = m_contextMenu->addMenu(tr("Create"));

    for (const QString &cat : keys) {
        QList<ItemLibraryEntry> entries = entriesMap.value(cat);
        if (entries.isEmpty())
            continue;

        QMenu *catMenu = m_createSubMenu->addMenu(cat);

        std::sort(entries.begin(), entries.end(), [](const ItemLibraryEntry &a, const ItemLibraryEntry &b) {
            return a.name() < b.name();
        });

        for (const ItemLibraryEntry &entry : std::as_const(entries)) {
            QAction *action = catMenu->addAction(entry.name(), this, &Edit3DWidget::onCreateAction);
            action->setData(entry.name());
            m_nameToEntry.insert(entry.name(), entry);
        }
    }
}

// Action triggered from the "create" sub-menu
void Edit3DWidget::onCreateAction()
{
<<<<<<< HEAD
    //    QAction *action = qobject_cast<QAction *>(sender());
    //    if (!action)
    //        return;

    //    m_view->executeInTransaction(__FUNCTION__, [&] {
    //        int activeScene = m_view->rootModelNode().auxiliaryData("active3dScene@Internal").toInt();

    //        auto modelNode = QmlVisualNode::createQml3DNode(m_view, m_nameToEntry.value(action->data().toString()),
    //                                                        activeScene).modelNode();
    //        QTC_ASSERT(modelNode.isValid(), return);
    //        m_view->setSelectedModelNode(modelNode);

    //        // if added node is a Model, assign it a material
    //        if (modelNode.isSubclassOf("QtQuick3D.Model"))
    //            m_view->assignMaterialTo3dModel(modelNode);
    //    });
=======
    QAction *action = qobject_cast<QAction *>(sender());
    if (!action)
        return;

    m_view->executeInTransaction(__FUNCTION__, [&] {
        int activeScene = m_view->rootModelNode().auxiliaryData("active3dScene@Internal").toInt();

        auto modelNode = QmlVisualNode::createQml3DNode(m_view, m_nameToEntry.value(action->data().toString()),
                                                        activeScene, m_contextMenuPos3d).modelNode();
        QTC_ASSERT(modelNode.isValid(), return);
        m_view->setSelectedModelNode(modelNode);

        // if added node is a Model, assign it a material
        if (modelNode.isSubclassOf("QtQuick3D.Model"))
            m_view->assignMaterialTo3dModel(modelNode);
    });
>>>>>>> a7c0bffc
}

void Edit3DWidget::contextHelp(const Core::IContext::HelpCallback &callback) const
{
    if (m_view)
        m_view->contextHelp(callback);

    callback({});
}

void Edit3DWidget::showCanvas(bool show)
{
    if (!show) {
        QImage emptyImage;
        m_canvas->updateRenderImage(emptyImage);
    }
    m_canvas->setVisible(show);
    m_onboardingLabel->setVisible(!show);
}

QMenu *Edit3DWidget::visibilityTogglesMenu() const
{
    return m_visibilityTogglesMenu.data();
}

void Edit3DWidget::showVisibilityTogglesMenu(bool show, const QPoint &pos)
{
    if (m_visibilityTogglesMenu.isNull())
        return;
    if (show)
        m_visibilityTogglesMenu->popup(pos);
    else
        m_visibilityTogglesMenu->close();
}

QMenu *Edit3DWidget::backgroundColorMenu() const
{
    return m_backgroundColorMenu.data();
}

void Edit3DWidget::showBackgroundColorMenu(bool show, const QPoint &pos)
{
    if (m_backgroundColorMenu.isNull())
        return;
    if (show)
        m_backgroundColorMenu->popup(pos);
    else
        m_backgroundColorMenu->close();
}

void Edit3DWidget::showContextMenu(const QPoint &pos, const ModelNode &modelNode, const QVector3D &pos3d)
{
    m_contextMenuTarget = modelNode;
    m_contextMenuPos3d = pos3d;

    const bool isValid = modelNode.isValid();
    // TODO: this is from 8.0 branch that doesn't apply anymore:
    //    const bool isModel = isValid && modelNode.isSubclassOf("QtQuick3D.Model");
    const bool isModel = false;
    m_editMaterialAction->setEnabled(isModel);
    m_deleteAction->setEnabled(isValid && !modelNode.isRootNode());

    m_contextMenu->popup(mapToGlobal(pos));
}

void Edit3DWidget::linkActivated([[maybe_unused]] const QString &link)
{
    if (m_view)
        m_view->addQuick3DImport();
}

Edit3DCanvas *Edit3DWidget::canvas() const
{
    return m_canvas.data();
}

Edit3DView *Edit3DWidget::view() const
{
    return m_view.data();
}

void Edit3DWidget::dragEnterEvent(QDragEnterEvent *dragEnterEvent)
{
    const DesignerActionManager &actionManager = QmlDesignerPlugin::instance()
                                                     ->viewManager().designerActionManager();
    if (actionManager.externalDragHasSupportedAssets(dragEnterEvent->mimeData())
        || dragEnterEvent->mimeData()->hasFormat(Constants::MIME_TYPE_MATERIAL)) {
        dragEnterEvent->acceptProposedAction();
    }
}

void Edit3DWidget::dropEvent(QDropEvent *dropEvent)
{
    // handle dropping materials
    if (dropEvent->mimeData()->hasFormat(Constants::MIME_TYPE_MATERIAL)) {
        QByteArray data = dropEvent->mimeData()->data(Constants::MIME_TYPE_MATERIAL);
        QDataStream stream(data);
        qint32 internalId;
        stream >> internalId;
        ModelNode matNode = m_view->modelNodeForInternalId(internalId);

        if (matNode.isValid())
            m_view->dropMaterial(matNode, dropEvent->position());
        return;
    }

    // handle dropping external assets
    const DesignerActionManager &actionManager = QmlDesignerPlugin::instance()
                                                     ->viewManager().designerActionManager();
    QHash<QString, QStringList> addedAssets = actionManager.handleExternalAssetsDrop(dropEvent->mimeData());

    view()->executeInTransaction("Edit3DWidget::dropEvent", [&] {
        // add 3D assets to 3d editor (QtQuick3D import will be added if missing)
        ItemLibraryInfo *itemLibInfo = m_view->model()->metaInfo().itemLibraryInfo();

        const QStringList added3DAssets = addedAssets.value(ComponentCoreConstants::add3DAssetsDisplayString);
        for (const QString &assetPath : added3DAssets) {
            QString fileName = QFileInfo(assetPath).baseName();
            fileName = fileName.at(0).toUpper() + fileName.mid(1); // capitalize first letter
            QString type = QString("Quick3DAssets.%1.%1").arg(fileName);
            QList<ItemLibraryEntry> entriesForType = itemLibInfo->entriesForType(type.toLatin1());
            if (!entriesForType.isEmpty()) { // should always be true, but just in case
                QmlVisualNode::createQml3DNode(view(), entriesForType.at(0),
                                               m_canvas->activeScene(), {}, false).modelNode();
            }
        }
    });
}

} // namespace QmlDesigner<|MERGE_RESOLUTION|>--- conflicted
+++ resolved
@@ -207,7 +207,6 @@
 // Action triggered from the "create" sub-menu
 void Edit3DWidget::onCreateAction()
 {
-<<<<<<< HEAD
     //    QAction *action = qobject_cast<QAction *>(sender());
     //    if (!action)
     //        return;
@@ -216,7 +215,7 @@
     //        int activeScene = m_view->rootModelNode().auxiliaryData("active3dScene@Internal").toInt();
 
     //        auto modelNode = QmlVisualNode::createQml3DNode(m_view, m_nameToEntry.value(action->data().toString()),
-    //                                                        activeScene).modelNode();
+    //                                                    activeScene, m_contextMenuPos3d).modelNode();
     //        QTC_ASSERT(modelNode.isValid(), return);
     //        m_view->setSelectedModelNode(modelNode);
 
@@ -224,24 +223,6 @@
     //        if (modelNode.isSubclassOf("QtQuick3D.Model"))
     //            m_view->assignMaterialTo3dModel(modelNode);
     //    });
-=======
-    QAction *action = qobject_cast<QAction *>(sender());
-    if (!action)
-        return;
-
-    m_view->executeInTransaction(__FUNCTION__, [&] {
-        int activeScene = m_view->rootModelNode().auxiliaryData("active3dScene@Internal").toInt();
-
-        auto modelNode = QmlVisualNode::createQml3DNode(m_view, m_nameToEntry.value(action->data().toString()),
-                                                        activeScene, m_contextMenuPos3d).modelNode();
-        QTC_ASSERT(modelNode.isValid(), return);
-        m_view->setSelectedModelNode(modelNode);
-
-        // if added node is a Model, assign it a material
-        if (modelNode.isSubclassOf("QtQuick3D.Model"))
-            m_view->assignMaterialTo3dModel(modelNode);
-    });
->>>>>>> a7c0bffc
 }
 
 void Edit3DWidget::contextHelp(const Core::IContext::HelpCallback &callback) const
