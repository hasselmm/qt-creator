// Copyright (C) 2022 The Qt Company Ltd.
// SPDX-License-Identifier: LicenseRef-Qt-Commercial OR GPL-3.0+ OR GPL-3.0 WITH Qt-GPL-exception-1.0

#pragma once

#include "abstractview.h"
<<<<<<< HEAD
=======
#include "createtexture.h"
>>>>>>> 249c3561

#include <QPointer>
#include <QSet>
#include <QTimer>
<<<<<<< HEAD
=======

QT_BEGIN_NAMESPACE
class QQuickView;
QT_END_NAMESPACE
>>>>>>> 249c3561

namespace QmlDesigner {

class MaterialBrowserWidget;

class MaterialBrowserView : public AbstractView
{
    Q_OBJECT

public:
<<<<<<< HEAD
    MaterialBrowserView(ExternalDependenciesInterface &externalDependencies);
=======
    MaterialBrowserView(class AsynchronousImageCache &imageCache,
                        ExternalDependenciesInterface &externalDependencies);
>>>>>>> 249c3561
    ~MaterialBrowserView() override;

    bool hasWidget() const override;
    WidgetInfo widgetInfo() override;

    // AbstractView
    void modelAttached(Model *model) override;
    void modelAboutToBeDetached(Model *model) override;
    void selectedNodesChanged(const QList<ModelNode> &selectedNodeList,
                              const QList<ModelNode> &lastSelectedNodeList) override;
    void modelNodePreviewPixmapChanged(const ModelNode &node, const QPixmap &pixmap) override;
    void nodeIdChanged(const ModelNode &node, const QString &newId, const QString &oldId) override;
    void variantPropertiesChanged(const QList<VariantProperty> &propertyList, PropertyChangeFlags propertyChange) override;
    void propertiesRemoved(const QList<AbstractProperty> &propertyList) override;
    void nodeReparented(const ModelNode &node, const NodeAbstractProperty &newPropertyParent,
                        const NodeAbstractProperty &oldPropertyParent,
                        AbstractView::PropertyChangeFlags propertyChange) override;
    void nodeAboutToBeRemoved(const ModelNode &removedNode) override;
    void nodeRemoved(const ModelNode &removedNode, const NodeAbstractProperty &parentProperty,
                     PropertyChangeFlags propertyChange) override;
    void importsChanged(const QList<Import> &addedImports, const QList<Import> &removedImports) override;
    void customNotification(const AbstractView *view, const QString &identifier,
                            const QList<ModelNode> &nodeList, const QList<QVariant> &data) override;
    void instancesCompleted(const QVector<ModelNode> &completedNodeList) override;
    void instancePropertyChanged(const QList<QPair<ModelNode, PropertyName> > &propertyList) override;
<<<<<<< HEAD
=======
    void active3DSceneChanged(qint32 sceneId) override;
    void currentStateChanged(const ModelNode &node) override;

    void applyTextureToModel3D(const QmlObjectNode &model3D, const ModelNode &texture);
    void applyTextureToMaterial(const QList<ModelNode> &materials, const ModelNode &texture);


    Q_INVOKABLE void updatePropsModel(const QString &matId);
    Q_INVOKABLE void applyTextureToProperty(const QString &matId, const QString &propName);
    Q_INVOKABLE void closeChooseMatPropsView();

protected:
    bool eventFilter(QObject *obj, QEvent *event) override;
>>>>>>> 249c3561

private:
    void refreshModel(bool updateImages);
    bool isMaterial(const ModelNode &node) const;
    bool isTexture(const ModelNode &node) const;
    void loadPropertyGroups();
    void requestPreviews();
<<<<<<< HEAD
=======
    ModelNode resolveSceneEnv();
    ModelNode getMaterialOfModel(const ModelNode &model);
>>>>>>> 249c3561

    AsynchronousImageCache &m_imageCache;
    QPointer<MaterialBrowserWidget> m_widget;
    QList<ModelNode> m_selectedModels; // selected 3D model nodes

    bool m_hasQuick3DImport = false;
    bool m_autoSelectModelMaterial = false; // TODO: wire this to some action
    bool m_puppetResetPending = false;
    bool m_propertyGroupsLoaded = false;

    QTimer m_previewTimer;
    QSet<ModelNode> m_previewRequests;
<<<<<<< HEAD
=======
    QPointer<QQuickView> m_chooseMatPropsView;
    QHash<QString, QList<PropertyName>> m_textureModels;
    QString m_appliedTextureId;
    int m_sceneId = -1;
>>>>>>> 249c3561
};

} // namespace QmlDesigner<|MERGE_RESOLUTION|>--- conflicted
+++ resolved
@@ -4,21 +4,15 @@
 #pragma once
 
 #include "abstractview.h"
-<<<<<<< HEAD
-=======
 #include "createtexture.h"
->>>>>>> 249c3561
 
 #include <QPointer>
 #include <QSet>
 #include <QTimer>
-<<<<<<< HEAD
-=======
 
 QT_BEGIN_NAMESPACE
 class QQuickView;
 QT_END_NAMESPACE
->>>>>>> 249c3561
 
 namespace QmlDesigner {
 
@@ -29,12 +23,8 @@
     Q_OBJECT
 
 public:
-<<<<<<< HEAD
-    MaterialBrowserView(ExternalDependenciesInterface &externalDependencies);
-=======
     MaterialBrowserView(class AsynchronousImageCache &imageCache,
                         ExternalDependenciesInterface &externalDependencies);
->>>>>>> 249c3561
     ~MaterialBrowserView() override;
 
     bool hasWidget() const override;
@@ -60,8 +50,6 @@
                             const QList<ModelNode> &nodeList, const QList<QVariant> &data) override;
     void instancesCompleted(const QVector<ModelNode> &completedNodeList) override;
     void instancePropertyChanged(const QList<QPair<ModelNode, PropertyName> > &propertyList) override;
-<<<<<<< HEAD
-=======
     void active3DSceneChanged(qint32 sceneId) override;
     void currentStateChanged(const ModelNode &node) override;
 
@@ -75,7 +63,6 @@
 
 protected:
     bool eventFilter(QObject *obj, QEvent *event) override;
->>>>>>> 249c3561
 
 private:
     void refreshModel(bool updateImages);
@@ -83,11 +70,8 @@
     bool isTexture(const ModelNode &node) const;
     void loadPropertyGroups();
     void requestPreviews();
-<<<<<<< HEAD
-=======
     ModelNode resolveSceneEnv();
     ModelNode getMaterialOfModel(const ModelNode &model);
->>>>>>> 249c3561
 
     AsynchronousImageCache &m_imageCache;
     QPointer<MaterialBrowserWidget> m_widget;
@@ -100,13 +84,10 @@
 
     QTimer m_previewTimer;
     QSet<ModelNode> m_previewRequests;
-<<<<<<< HEAD
-=======
     QPointer<QQuickView> m_chooseMatPropsView;
     QHash<QString, QList<PropertyName>> m_textureModels;
     QString m_appliedTextureId;
     int m_sceneId = -1;
->>>>>>> 249c3561
 };
 
 } // namespace QmlDesigner