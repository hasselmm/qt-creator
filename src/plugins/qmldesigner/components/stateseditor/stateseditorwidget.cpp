--- conflicted
+++ resolved
@@ -22,13 +22,8 @@
 
 #include <QApplication>
 
-<<<<<<< HEAD
 #include <QBoxLayout>
 #include <QFileInfo>
-=======
-#include <QFileInfo>
-#include <QShortcut>
->>>>>>> f7639f45
 #include <QKeySequence>
 #include <QShortcut>
 
