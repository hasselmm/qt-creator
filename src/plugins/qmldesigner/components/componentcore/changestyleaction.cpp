--- conflicted
+++ resolved
@@ -48,8 +48,6 @@
 
 static bool isQtForMCUs()
 {
-<<<<<<< HEAD
-=======
     if (ProjectExplorer::ProjectManager::startupTarget()) {
         const QmlProjectManager::QmlBuildSystem *buildSystem = qobject_cast<QmlProjectManager::QmlBuildSystem *>(
             ProjectExplorer::ProjectManager::startupTarget()->buildSystem());
@@ -61,7 +59,6 @@
 
 ChangeStyleWidgetAction::ChangeStyleWidgetAction(QObject *parent) : QWidgetAction(parent)
 {
->>>>>>> dc42b62d
     items = getAllStyleItems();
 }
 
@@ -91,11 +88,7 @@
     if (Utils::HostOsInfo::isWindowsHost())
         items.append({"Windows", "Windows", {}});
 
-<<<<<<< HEAD
-    if (DesignerMcuManager::instance().isMCUProject())
-=======
     if (isQtForMCUs())
->>>>>>> dc42b62d
         items.append({"MCUDefaultStyle", "MCUDefaultStyle", {}});
 
     //what if we have a custom style set in .conf?
