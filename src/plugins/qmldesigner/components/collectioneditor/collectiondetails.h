--- conflicted
+++ resolved
@@ -35,8 +35,6 @@
 
 struct CollectionProperty;
 
-<<<<<<< HEAD
-=======
 struct DataTypeWarning {
     Q_GADGET
 
@@ -57,7 +55,6 @@
     static const QMap<Warning, QString> dataTypeWarnings;
 };
 
->>>>>>> dc42b62d
 class CollectionDetails
 {
     Q_GADGET
@@ -86,11 +83,7 @@
     bool setPropertyValue(int row, int column, const QVariant &value);
 
     bool setPropertyName(int column, const QString &value);
-<<<<<<< HEAD
-    bool forcePropertyType(int column, DataType type, bool force = false);
-=======
     bool setPropertyType(int column, DataType type);
->>>>>>> dc42b62d
 
     CollectionReference reference() const;
     CollectionEditor::SourceFormat sourceFormat() const;
@@ -98,10 +91,7 @@
     QString propertyAt(int column) const;
     DataType typeAt(int column) const;
     DataType typeAt(int row, int column) const;
-<<<<<<< HEAD
-=======
     DataTypeWarning::Warning cellWarningCheck(int row, int column) const;
->>>>>>> dc42b62d
     bool containsPropertyName(const QString &propertyName);
 
     bool isValid() const;
@@ -113,13 +103,8 @@
     bool markSaved();
 
     void swap(CollectionDetails &other);
-<<<<<<< HEAD
-    QJsonArray getJsonCollection() const;
-    QString getCsvCollection() const;
-=======
     QString getCollectionAsJsonString() const;
     QString getCollectionAsCsvString() const;
->>>>>>> dc42b62d
 
     static void registerDeclarativeType();
 
