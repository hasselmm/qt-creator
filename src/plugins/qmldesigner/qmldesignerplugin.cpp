--- conflicted
+++ resolved
@@ -339,18 +339,14 @@
 
 static bool checkIfEditorIsQtQuick(Core::IEditor *editor)
 {
-<<<<<<< HEAD
-    if (!isQmlFile(Core::EditorManager::currentEditor()))
-        return;
-=======
-    if (editor->id() == QmlJSEditor::Constants::C_QMLJSEDITOR_ID) {
-        QmlJS::Document::Ptr document = QmlJS::ModelManagerInterface::instance()->snapshot().document(editor->document()->filePath());
+    if (isQmlFile(Core::EditorManager::currentEditor())) {
+        QmlJS::Document::Ptr document = QmlJS::ModelManagerInterface::instance()->snapshot().document(
+                Core::EditorManager::currentEditor()->document()->filePath());
         if (!document.isNull())
             return document->language() == QmlJS::Language::QmlQtQuick1
                     || document->language() == QmlJS::Language::QmlQtQuick2
                     || document->language() == QmlJS::Language::Qml;
     }
->>>>>>> 93184f79
 
     return false;
 }
