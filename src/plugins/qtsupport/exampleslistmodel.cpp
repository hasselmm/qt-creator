--- conflicted
+++ resolved
@@ -65,13 +65,10 @@
     roleNames[Difficulty] = "difficulty";
     roleNames[Type] = "type";
     roleNames[HasSourceCode] = "hasSourceCode";
-<<<<<<< HEAD
+    roleNames[Dependencies] = "dependencies";
     roleNames[IsVideo] = "isVideo";
     roleNames[VideoUrl] = "videoUrl";
     roleNames[VideoLength] = "videoLength";
-=======
-    roleNames[Dependencies] = "dependencies";
->>>>>>> 8500fa9f
     setRoleNames(roleNames);
 
     connect(QtVersionManager::instance(), SIGNAL(updateExamples(QString,QString,QString)),
