/**************************************************************************
**
** This file is part of Qt Creator
**
** Copyright (c) 2012 Nokia Corporation and/or its subsidiary(-ies).
**
** Contact: http://www.qt-project.org/
**
**
** GNU Lesser General Public License Usage
**
** This file may be used under the terms of the GNU Lesser General Public
** License version 2.1 as published by the Free Software Foundation and
** appearing in the file LICENSE.LGPL included in the packaging of this file.
** Please review the following information to ensure the GNU Lesser General
** Public License version 2.1 requirements will be met:
** http://www.gnu.org/licenses/old-licenses/lgpl-2.1.html.
**
** In addition, as a special exception, Nokia gives you certain additional
** rights. These rights are described in the Nokia Qt LGPL Exception
** version 1.1, included in the file LGPL_EXCEPTION.txt in this package.
**
** Other Usage
**
** Alternatively, this file may be used in accordance with the terms and
** conditions contained in a signed written agreement between you and Nokia.
**
**
**************************************************************************/

#ifndef CMAKEOPENPROJECTWIZARD_H
#define CMAKEOPENPROJECTWIZARD_H

#include "cmakebuildconfiguration.h"

#include <utils/environment.h>
#include <utils/wizard.h>
#include <utils/qtcprocess.h>
#include <projectexplorer/target.h>
#include <projectexplorer/project.h>

#include <QPushButton>
#include <QComboBox>
#include <QLineEdit>
#include <QLabel>
#include <QPlainTextEdit>

namespace Utils {
class FancyLineEdit;
class PathChooser;
}

namespace ProjectExplorer {
class Kit;
}

namespace CMakeProjectManager {
namespace Internal {

class CMakeManager;
class CMakeBuildConfiguration;

class CMakeOpenProjectWizard : public Utils::Wizard
{
    Q_OBJECT
public:
    enum PageId {
        InSourcePageId,
        ShadowBuildPageId,
        CMakeRunPageId
    };

    enum Mode {
        Nothing,
        NeedToCreate,
        NeedToUpdate,
        WantToUpdate,
        ChangeDirectory
    };

    class BuildInfo
    {
    public:
        BuildInfo()
        {}

        BuildInfo(CMakeBuildConfiguration *bc)
            : sourceDirectory(bc->target()->project()->projectDirectory())
            , buildDirectory(bc->buildDirectory())
            , environment(bc->environment())
            , useNinja(bc->useNinja())
            , kit(bc->target()->kit())
        {}

        QString sourceDirectory;
        QString buildDirectory;
        Utils::Environment environment;
        bool useNinja;
        ProjectExplorer::Kit *kit;
    };

<<<<<<< HEAD
    // used at importing a project without a .user file
    CMakeOpenProjectWizard(CMakeManager *cmakeManager, const QString &sourceDirectory, CMakeBuildConfiguration *bc);
    /// used to update if we have already a .user file
    /// recreates or updates the cbp file
    CMakeOpenProjectWizard(CMakeManager *cmakeManager, const QString &sourceDirectory, const QString &buildDirectory, Mode mode, CMakeBuildConfiguration *bc);
    /// used to change the build directory of one buildconfiguration
    /// shows a page for selecting a directory
    /// then the run cmake page
    CMakeOpenProjectWizard(CMakeManager *cmakeManager, const QString &sourceDirectory, const QString &oldBuildDirectory, CMakeBuildConfiguration *bc);
=======
    /// used at importing a project without a .user file
    CMakeOpenProjectWizard(CMakeManager *cmakeManager, const QString &sourceDirectory, Utils::Environment env);

    /// used to update if we have already a .user file
    /// recreates or updates the cbp file
    /// Also used to change the build directory of one buildconfiguration or create a new buildconfiguration
    CMakeOpenProjectWizard(CMakeManager *cmakeManager, Mode mode, const BuildInfo &info);

>>>>>>> 0fc9e7c8

    virtual int nextId() const;
    QString buildDirectory() const;
    QString sourceDirectory() const;
    void setBuildDirectory(const QString &directory);
    bool useNinja() const;
    void setUseNinja(bool b);
    CMakeManager *cmakeManager() const;
    QString arguments() const;
    void setArguments(const QString &args);
    Utils::Environment environment() const;
<<<<<<< HEAD
    CMakeBuildConfiguration *buildConfiguration() const;
=======
    ProjectExplorer::Kit *kit() const;
    void setKit(ProjectExplorer::Kit *kit);
>>>>>>> 0fc9e7c8
    bool existsUpToDateXmlFile() const;

private:
    void init();
    bool hasInSourceBuild() const;
    CMakeManager *m_cmakeManager;
    QString m_buildDirectory;
    QString m_sourceDirectory;
    QString m_arguments;
    bool m_creatingCbpFiles;
<<<<<<< HEAD
    CMakeBuildConfiguration *m_buildConfiguration;
=======
    Utils::Environment m_environment;
    bool m_useNinja;
    ProjectExplorer::Kit *m_kit;
>>>>>>> 0fc9e7c8
};

class InSourceBuildPage : public QWizardPage
{
    Q_OBJECT
public:
    InSourceBuildPage(CMakeOpenProjectWizard *cmakeWizard);
private:
    CMakeOpenProjectWizard *m_cmakeWizard;
};

class ShadowBuildPage : public QWizardPage
{
    Q_OBJECT
public:
    explicit ShadowBuildPage(CMakeOpenProjectWizard *cmakeWizard, bool change = false);
private slots:
    void buildDirectoryChanged();
private:
    CMakeOpenProjectWizard *m_cmakeWizard;
    Utils::PathChooser *m_pc;
};

class CMakeRunPage : public QWizardPage
{
    Q_OBJECT
public:
    enum Mode { Initial, NeedToUpdate, Recreate, ChangeDirectory, WantToUpdate };
    explicit CMakeRunPage(CMakeOpenProjectWizard *cmakeWizard, Mode mode = Initial, const QString &buildDirectory = QString());

    virtual void initializePage();
    virtual bool validatePage();
    virtual void cleanupPage();
    virtual bool isComplete() const;
private slots:
    void runCMake();
    void cmakeFinished();
    void cmakeReadyReadStandardOutput();
    void cmakeReadyReadStandardError();
private:
    void initWidgets();
    QString cachedGeneratorFromFile(const QString &cache);
    CMakeOpenProjectWizard *m_cmakeWizard;
    QPlainTextEdit *m_output;
    QPushButton *m_runCMake;
    Utils::QtcProcess *m_cmakeProcess;
    Utils::FancyLineEdit *m_argumentsLineEdit;
    Utils::PathChooser *m_cmakeExecutable;
    QComboBox *m_generatorComboBox;
    QLabel *m_descriptionLabel;
    QLabel *m_exitCodeLabel;
    bool m_complete;
    bool m_optionalCMake;
    Mode m_mode;
    QString m_buildDirectory;
};

}
}

#endif // CMAKEOPENPROJECTWIZARD_H<|MERGE_RESOLUTION|>--- conflicted
+++ resolved
@@ -58,7 +58,6 @@
 namespace Internal {
 
 class CMakeManager;
-class CMakeBuildConfiguration;
 
 class CMakeOpenProjectWizard : public Utils::Wizard
 {
@@ -99,17 +98,6 @@
         ProjectExplorer::Kit *kit;
     };
 
-<<<<<<< HEAD
-    // used at importing a project without a .user file
-    CMakeOpenProjectWizard(CMakeManager *cmakeManager, const QString &sourceDirectory, CMakeBuildConfiguration *bc);
-    /// used to update if we have already a .user file
-    /// recreates or updates the cbp file
-    CMakeOpenProjectWizard(CMakeManager *cmakeManager, const QString &sourceDirectory, const QString &buildDirectory, Mode mode, CMakeBuildConfiguration *bc);
-    /// used to change the build directory of one buildconfiguration
-    /// shows a page for selecting a directory
-    /// then the run cmake page
-    CMakeOpenProjectWizard(CMakeManager *cmakeManager, const QString &sourceDirectory, const QString &oldBuildDirectory, CMakeBuildConfiguration *bc);
-=======
     /// used at importing a project without a .user file
     CMakeOpenProjectWizard(CMakeManager *cmakeManager, const QString &sourceDirectory, Utils::Environment env);
 
@@ -118,7 +106,6 @@
     /// Also used to change the build directory of one buildconfiguration or create a new buildconfiguration
     CMakeOpenProjectWizard(CMakeManager *cmakeManager, Mode mode, const BuildInfo &info);
 
->>>>>>> 0fc9e7c8
 
     virtual int nextId() const;
     QString buildDirectory() const;
@@ -130,12 +117,8 @@
     QString arguments() const;
     void setArguments(const QString &args);
     Utils::Environment environment() const;
-<<<<<<< HEAD
-    CMakeBuildConfiguration *buildConfiguration() const;
-=======
     ProjectExplorer::Kit *kit() const;
     void setKit(ProjectExplorer::Kit *kit);
->>>>>>> 0fc9e7c8
     bool existsUpToDateXmlFile() const;
 
 private:
@@ -146,13 +129,9 @@
     QString m_sourceDirectory;
     QString m_arguments;
     bool m_creatingCbpFiles;
-<<<<<<< HEAD
-    CMakeBuildConfiguration *m_buildConfiguration;
-=======
     Utils::Environment m_environment;
     bool m_useNinja;
     ProjectExplorer::Kit *m_kit;
->>>>>>> 0fc9e7c8
 };
 
 class InSourceBuildPage : public QWizardPage
