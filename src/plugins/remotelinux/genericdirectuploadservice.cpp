--- conflicted
+++ resolved
@@ -175,13 +175,8 @@
     } else {
         saveDeploymentTimeStamp(df);
 
-<<<<<<< HEAD
-        // Terrible hack for Windows.
-        if (df.remoteDirectory().contains(QLatin1String("bin"))) {
-=======
         // This is done for Windows.
         if (df.isExecutable()) {
->>>>>>> 2b56943a
             const QString command = QLatin1String("chmod a+x ") + df.remoteFilePath();
             d->chmodProc = connection()->createRemoteProcess(command.toUtf8());
             connect(d->chmodProc.data(), SIGNAL(closed(int)), SLOT(handleChmodFinished(int)));
