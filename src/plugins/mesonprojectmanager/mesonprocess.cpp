// Copyright (C) 2020 Alexis Jeandet.
// SPDX-License-Identifier: LicenseRef-Qt-Commercial OR GPL-3.0-only WITH Qt-GPL-exception-1.0

#include "mesonprocess.h"

#include "mesonprojectmanagertr.h"
#include "toolwrapper.h"

#include <coreplugin/messagemanager.h>
#include <coreplugin/progressmanager/processprogress.h>

#include <projectexplorer/projectexplorerconstants.h>
#include <projectexplorer/taskhub.h>

#include <utils/environment.h>
#include <utils/qtcprocess.h>
#include <utils/stringutils.h>

#include <QLoggingCategory>

using namespace Core;
using namespace Utils;

namespace MesonProjectManager {
namespace Internal {

static Q_LOGGING_CATEGORY(mesonProcessLog, "qtc.meson.buildsystem", QtWarningMsg);

MesonProcess::MesonProcess() = default;
MesonProcess::~MesonProcess() = default;

bool MesonProcess::run(const Command &command,
                       const Environment &env,
                       const QString &projectName,
                       bool captureStdo)
{
    if (!sanityCheck(command))
        return false;
    m_stdo.clear();
    ProjectExplorer::TaskHub::clearTasks(ProjectExplorer::Constants::TASK_CATEGORY_BUILDSYSTEM);
    setupProcess(command, env, projectName, captureStdo);
    m_elapsed.start();
    m_process->start();
    qCDebug(mesonProcessLog()) << "Starting:" << command.toUserOutput();
    return true;
}

void MesonProcess::handleProcessDone()
{
    if (m_process->result() != ProcessResult::FinishedWithSuccess) {
        ProjectExplorer::TaskHub::addTask(ProjectExplorer::BuildSystemTask{
                ProjectExplorer::Task::TaskType::Error, m_process->exitMessage()});
    }
<<<<<<< HEAD
    m_stdo = m_process->readAllStandardOutput();
    m_stderr = m_process->readAllStandardError();
=======
    m_stdo = m_process->readAllRawStandardOutput();
    m_stderr = m_process->readAllRawStandardError();
>>>>>>> f7639f45
    const QString elapsedTime = formatElapsedTime(m_elapsed.elapsed());
    MessageManager::writeSilently(elapsedTime);
    emit finished(m_process->exitCode(), m_process->exitStatus());
}

void MesonProcess::setupProcess(const Command &command, const Environment &env,
                                const QString &projectName, bool captureStdo)
{
    if (m_process)
        m_process.release()->deleteLater();
    m_process.reset(new QtcProcess);
    connect(m_process.get(), &QtcProcess::done, this, &MesonProcess::handleProcessDone);
    if (!captureStdo) {
        connect(m_process.get(), &QtcProcess::readyReadStandardOutput,
                this, &MesonProcess::processStandardOutput);
        connect(m_process.get(), &QtcProcess::readyReadStandardError,
                this, &MesonProcess::processStandardError);
    }

    m_process->setWorkingDirectory(command.workDir());
    m_process->setEnvironment(env);
    MessageManager::writeFlashing(Tr::tr("Running %1 in %2.")
                                  .arg(command.toUserOutput(), command.workDir().toUserOutput()));
    m_process->setCommand(command.cmdLine());
    m_process->setTimeoutS(10);
    ProcessProgress *progress = new ProcessProgress(m_process.get());
    progress->setDisplayName(Tr::tr("Configuring \"%1\".").arg(projectName));
}

bool MesonProcess::sanityCheck(const Command &command) const
{
    const auto &exe = command.cmdLine().executable();
    if (!exe.exists()) {
        //Should only reach this point if Meson exe is removed while a Meson project is opened
        ProjectExplorer::TaskHub::addTask(
            ProjectExplorer::BuildSystemTask{ProjectExplorer::Task::TaskType::Error,
                                             Tr::tr("Executable does not exist: %1")
                                                 .arg(exe.toUserOutput())});
        return false;
    }
    if (!exe.toFileInfo().isExecutable()) {
        ProjectExplorer::TaskHub::addTask(
            ProjectExplorer::BuildSystemTask{ProjectExplorer::Task::TaskType::Error,
                                             Tr::tr("Command is not executable: %1")
                                                    .arg(exe.toUserOutput())});
        return false;
    }
    return true;
}

void MesonProcess::processStandardOutput()
{
<<<<<<< HEAD
    const auto data = m_process->readAllStandardOutput();
=======
    const auto data = m_process->readAllRawStandardOutput();
>>>>>>> f7639f45
    MessageManager::writeSilently(QString::fromLocal8Bit(data));
    emit readyReadStandardOutput(data);
}

void MesonProcess::processStandardError()
{
<<<<<<< HEAD
    MessageManager::writeSilently(QString::fromLocal8Bit(m_process->readAllStandardError()));
=======
    MessageManager::writeSilently(QString::fromLocal8Bit(m_process->readAllRawStandardError()));
>>>>>>> f7639f45
}

} // namespace Internal
} // namespace MesonProjectManager<|MERGE_RESOLUTION|>--- conflicted
+++ resolved
@@ -51,13 +51,8 @@
         ProjectExplorer::TaskHub::addTask(ProjectExplorer::BuildSystemTask{
                 ProjectExplorer::Task::TaskType::Error, m_process->exitMessage()});
     }
-<<<<<<< HEAD
-    m_stdo = m_process->readAllStandardOutput();
-    m_stderr = m_process->readAllStandardError();
-=======
     m_stdo = m_process->readAllRawStandardOutput();
     m_stderr = m_process->readAllRawStandardError();
->>>>>>> f7639f45
     const QString elapsedTime = formatElapsedTime(m_elapsed.elapsed());
     MessageManager::writeSilently(elapsedTime);
     emit finished(m_process->exitCode(), m_process->exitStatus());
@@ -110,22 +105,14 @@
 
 void MesonProcess::processStandardOutput()
 {
-<<<<<<< HEAD
-    const auto data = m_process->readAllStandardOutput();
-=======
     const auto data = m_process->readAllRawStandardOutput();
->>>>>>> f7639f45
     MessageManager::writeSilently(QString::fromLocal8Bit(data));
     emit readyReadStandardOutput(data);
 }
 
 void MesonProcess::processStandardError()
 {
-<<<<<<< HEAD
-    MessageManager::writeSilently(QString::fromLocal8Bit(m_process->readAllStandardError()));
-=======
     MessageManager::writeSilently(QString::fromLocal8Bit(m_process->readAllRawStandardError()));
->>>>>>> f7639f45
 }
 
 } // namespace Internal
