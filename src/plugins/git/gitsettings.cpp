--- conflicted
+++ resolved
@@ -70,11 +70,7 @@
     declareKey(lastResetIndexKey, 0);
 }
 
-<<<<<<< HEAD
-Utils::FileName GitSettings::gitBinaryPath(bool *ok, QString *errorMessage) const
-=======
-QString GitSettings::gitExecutable(bool *ok, QString *errorMessage) const
->>>>>>> 7dfb7df4
+Utils::FileName GitSettings::gitExecutable(bool *ok, QString *errorMessage) const
 {
     // Locate binary in path if one is specified, otherwise default
     // to pathless binary
