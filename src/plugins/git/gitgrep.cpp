/****************************************************************************
**
** Copyright (C) 2016 Orgad Shaneh <orgads@gmail.com>.
** Contact: https://www.qt.io/licensing/
**
** This file is part of Qt Creator.
**
** Commercial License Usage
** Licensees holding valid commercial Qt licenses may use this file in
** accordance with the commercial license agreement provided with the
** Software or, alternatively, in accordance with the terms contained in
** a written agreement between you and The Qt Company. For licensing terms
** and conditions see https://www.qt.io/terms-conditions. For further
** information use the contact form at https://www.qt.io/contact-us.
**
** GNU General Public License Usage
** Alternatively, this file may be used under the terms of the GNU
** General Public License version 3 as published by the Free Software
** Foundation with exceptions as appearing in the file LICENSE.GPL3-EXCEPT
** included in the packaging of this file. Please review the following
** information to ensure the GNU General Public License requirements will
** be met: https://www.gnu.org/licenses/gpl-3.0.html.
**
****************************************************************************/

#include "gitgrep.h"
#include "gitclient.h"
#include "gitconstants.h"
#include "gitplugin.h"

#include <coreplugin/editormanager/editormanager.h>
#include <coreplugin/progressmanager/progressmanager.h>
#include <coreplugin/vcsmanager.h>
#include <texteditor/findinfiles.h>
#include <vcsbase/vcscommand.h>
#include <vcsbase/vcsbaseconstants.h>

#include <utils/asconst.h>
#include <utils/fancylineedit.h>
#include <utils/filesearch.h>
#include <utils/fileutils.h>
#include <utils/qtcassert.h>
#include <utils/runextensions.h>
#include <utils/synchronousprocess.h>
#include <utils/textfileformat.h>

#include <QFuture>
#include <QFutureWatcher>
#include <QHBoxLayout>
#include <QRegularExpressionValidator>
#include <QScopedPointer>
#include <QSettings>
#include <QTextStream>

namespace Git {
namespace Internal {

class GitGrepParameters
{
public:
    QString ref;
};

using namespace Core;
using namespace Utils;
using VcsBase::VcsCommand;

namespace {

const char GitGrepRef[] = "GitGrepRef";

class GitGrepRunner : public QObject
{
    using FutureInterfaceType = QFutureInterface<FileSearchResultList>;

public:
    GitGrepRunner(FutureInterfaceType &fi,
                  const TextEditor::FileFindParameters &parameters) :
        m_fi(fi),
        m_parameters(parameters)
    {
        m_directory = parameters.additionalParameters.toString();
    }

    void processLine(const QString &line, FileSearchResultList *resultList) const
    {
        if (line.isEmpty())
            return;
        static const QLatin1String boldRed("\x1b[1;31m");
        static const QLatin1String resetColor("\x1b[m");
        FileSearchResult single;
        const int lineSeparator = line.indexOf(QChar::Null);
        QString filePath = line.left(lineSeparator);
        if (!m_ref.isEmpty() && filePath.startsWith(m_ref))
            filePath.remove(0, m_ref.length());
        single.fileName = m_directory + '/' + filePath;
        const int textSeparator = line.indexOf(QChar::Null, lineSeparator + 1);
        single.lineNumber = line.mid(lineSeparator + 1, textSeparator - lineSeparator - 1).toInt();
        QString text = line.mid(textSeparator + 1);
        QVector<QPair<int, int>> matches;
        for (;;) {
            const int matchStart = text.indexOf(boldRed);
            if (matchStart == -1)
                break;
            const int matchTextStart = matchStart + boldRed.size();
            const int matchEnd = text.indexOf(resetColor, matchTextStart);
            QTC_ASSERT(matchEnd != -1, break);
            const int matchLength = matchEnd - matchTextStart;
            matches.append(qMakePair(matchStart, matchLength));
            text = text.left(matchStart) + text.mid(matchTextStart, matchLength)
                    + text.mid(matchEnd + resetColor.size());
        }
        single.matchingLine = text;

        if (m_parameters.flags & FindRegularExpression) {
            const QRegularExpression::PatternOptions patternOptions =
                    (m_parameters.flags & QTextDocument::FindCaseSensitively)
                    ? QRegularExpression::NoPatternOption : QRegularExpression::CaseInsensitiveOption;
            QRegularExpression regexp(m_parameters.text, patternOptions);
            QRegularExpressionMatch regexpMatch = regexp.match(line);
            single.regexpCapturedTexts = regexpMatch.capturedTexts();
        }
        for (auto match : Utils::asConst(matches)) {
            single.matchStart = match.first;
            single.matchLength = match.second;
            resultList->append(single);
        }
    }

    void read(const QString &text)
    {
        FileSearchResultList resultList;
        QString t = text;
        QTextStream stream(&t);
        while (!stream.atEnd() && !m_fi.isCanceled())
            processLine(stream.readLine(), &resultList);
        if (!resultList.isEmpty())
            m_fi.reportResult(resultList);
    }

    void exec()
    {
        QStringList arguments;
        arguments << "-c" << "color.grep.match=bold red"
                  << "grep" << "-zn"
                  << "--no-full-name"
                  << "--color=always";
        if (!(m_parameters.flags & FindCaseSensitively))
            arguments << "-i";
        if (m_parameters.flags & FindWholeWords)
            arguments << "-w";
        if (m_parameters.flags & FindRegularExpression)
            arguments << "-P";
        else
            arguments << "-F";
<<<<<<< HEAD
        arguments << m_parameters.text;
        GitGrepParameters params = m_parameters.searchEngineParameters.value<GitGrepParameters>();
=======
        arguments << "-e" << m_parameters.text;
        GitGrepParameters params = m_parameters.extensionParameters.value<GitGrepParameters>();
>>>>>>> 0115cc31
        if (!params.ref.isEmpty()) {
            arguments << params.ref;
            m_ref = params.ref + ':';
        }
        arguments << "--" << m_parameters.nameFilters;
        QScopedPointer<VcsCommand> command(GitPlugin::client()->createCommand(m_directory));
        command->addFlags(VcsCommand::SilentOutput | VcsCommand::SuppressFailMessage);
        command->setProgressiveOutput(true);
        QFutureWatcher<FileSearchResultList> watcher;
        watcher.setFuture(m_fi.future());
        connect(&watcher, &QFutureWatcher<FileSearchResultList>::canceled,
                command.data(), &VcsCommand::cancel);
        connect(command.data(), &VcsCommand::stdOutText, this, &GitGrepRunner::read);
        SynchronousProcessResponse resp = command->runCommand(GitPlugin::client()->vcsBinary(), arguments, 0);
        switch (resp.result) {
        case SynchronousProcessResponse::TerminatedAbnormally:
        case SynchronousProcessResponse::StartFailed:
        case SynchronousProcessResponse::Hang:
            m_fi.reportCanceled();
            break;
        case SynchronousProcessResponse::Finished:
        case SynchronousProcessResponse::FinishedError:
            // When no results are found, git-grep exits with non-zero status.
            // Do not consider this as an error.
            break;
        }
    }

    static void run(QFutureInterface<FileSearchResultList> &fi,
                    TextEditor::FileFindParameters parameters)
    {
        GitGrepRunner runner(fi, parameters);
        Core::ProgressTimer progress(fi, 5);
        runner.exec();
    }

private:
    FutureInterfaceType m_fi;
    QString m_directory;
    QString m_ref;
    const TextEditor::FileFindParameters &m_parameters;
};

} // namespace

static bool isGitDirectory(const QString &path)
{
    static IVersionControl *gitVc = VcsManager::versionControl(VcsBase::Constants::VCS_ID_GIT);
    QTC_ASSERT(gitVc, return false);
    return gitVc == VcsManager::findVersionControlForDirectory(path, 0);
}

GitGrep::GitGrep()
{
    m_widget = new QWidget;
    auto layout = new QHBoxLayout(m_widget);
    layout->setMargin(0);
    m_treeLineEdit = new FancyLineEdit;
    m_treeLineEdit->setPlaceholderText(tr("Tree (optional)"));
    m_treeLineEdit->setToolTip(tr("Can be HEAD, tag, local or remote branch, or a commit hash.\n"
                                  "Leave empty to search through the file system."));
    const QRegularExpression refExpression("[\\S]*");
    m_treeLineEdit->setValidator(new QRegularExpressionValidator(refExpression, this));
    layout->addWidget(m_treeLineEdit);
    TextEditor::FindInFiles *findInFiles = TextEditor::FindInFiles::instance();
    QTC_ASSERT(findInFiles, return);
    connect(findInFiles, &TextEditor::FindInFiles::pathChanged,
            m_widget, [this](const QString &path) {
        setEnabled(isGitDirectory(path));
    });
    connect(this, &SearchEngine::enabledChanged, m_widget, &QWidget::setEnabled);
    findInFiles->addSearchEngine(this);
}

GitGrep::~GitGrep()
{
    delete m_widget;
}

QString GitGrep::title() const
{
    return tr("Git Grep");
}

QString GitGrep::toolTip() const
{
    const QString ref = m_treeLineEdit->text();
    if (!ref.isEmpty())
        return tr("Ref: %1\n%2").arg(ref);
    return QLatin1String("%1");
}

QWidget *GitGrep::widget() const
{
    return m_widget;
}

QVariant GitGrep::parameters() const
{
    GitGrepParameters params;
    params.ref = m_treeLineEdit->text();
    return qVariantFromValue(params);
}

void GitGrep::readSettings(QSettings *settings)
{
    m_treeLineEdit->setText(settings->value(GitGrepRef).toString());
}

void GitGrep::writeSettings(QSettings *settings) const
{
    settings->setValue(GitGrepRef, m_treeLineEdit->text());
}

QFuture<FileSearchResultList> GitGrep::executeSearch(const TextEditor::FileFindParameters &parameters,
        TextEditor::BaseFileFind * /*baseFileFind*/)
{
    return Utils::runAsync(GitGrepRunner::run, parameters);
}

IEditor *GitGrep::openEditor(const SearchResultItem &item,
                             const TextEditor::FileFindParameters &parameters)
{
    GitGrepParameters params = parameters.searchEngineParameters.value<GitGrepParameters>();
    if (params.ref.isEmpty() || item.path.isEmpty())
        return nullptr;
    const QString path = QDir::fromNativeSeparators(item.path.first());
    QByteArray content;
    const QString topLevel = parameters.additionalParameters.toString();
    const QString relativePath = QDir(topLevel).relativeFilePath(path);
    if (!GitPlugin::client()->synchronousShow(topLevel, params.ref + ":./" + relativePath,
                                              &content, nullptr)) {
        return nullptr;
    }
    if (content.isEmpty())
        return nullptr;
    QByteArray fileContent;
    if (TextFileFormat::readFileUTF8(path, 0, &fileContent, 0) == TextFileFormat::ReadSuccess) {
        if (fileContent == content)
            return nullptr; // open the file for read/write
    }

    const QString documentId = QLatin1String(Git::Constants::GIT_PLUGIN)
            + QLatin1String(".GitShow.") + params.ref
            + QLatin1String(".") + relativePath;
    QString title = tr("Git Show %1:%2").arg(params.ref).arg(relativePath);
    IEditor *editor = EditorManager::openEditorWithContents(Id(), &title, content, documentId,
                                                            EditorManager::DoNotSwitchToDesignMode);
    editor->gotoLine(item.mainRange.begin.line, item.mainRange.begin.column);
    editor->document()->setTemporary(true);
    return editor;
}

} // Internal
} // Git

Q_DECLARE_METATYPE(Git::Internal::GitGrepParameters)<|MERGE_RESOLUTION|>--- conflicted
+++ resolved
@@ -153,13 +153,8 @@
             arguments << "-P";
         else
             arguments << "-F";
-<<<<<<< HEAD
-        arguments << m_parameters.text;
+        arguments << "-e" << m_parameters.text;
         GitGrepParameters params = m_parameters.searchEngineParameters.value<GitGrepParameters>();
-=======
-        arguments << "-e" << m_parameters.text;
-        GitGrepParameters params = m_parameters.extensionParameters.value<GitGrepParameters>();
->>>>>>> 0115cc31
         if (!params.ref.isEmpty()) {
             arguments << params.ref;
             m_ref = params.ref + ':';
