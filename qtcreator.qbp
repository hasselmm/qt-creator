import qbs.base 1.0
import qbs.fileinfo 1.0 as FileInfo
import "qbs/defaults.js" as Defaults

Project {
    property string ide_version_major: '2'
<<<<<<< HEAD
    property string ide_version_minor: '6'
    property string ide_version_release: '81'
=======
    property string ide_version_minor: '5'
    property string ide_version_release: '85'
>>>>>>> d8e6a314
    property string qtcreator_version: ide_version_major + '.' + ide_version_minor + '.' + ide_version_release
    moduleSearchPaths: "qbs"

    references: [
        "lib/qtcreator/qtcomponents/qtcomponents.qbs",
        "share/share.qbs",
        "share/qtcreator/translations/translations.qbs",
        "src/libs/aggregation/aggregation.qbs",
        "src/libs/cplusplus/cplusplus.qbs",
        "src/libs/extensionsystem/extensionsystem.qbs",
        "src/libs/glsl/glsl.qbs",
        "src/libs/languageutils/languageutils.qbs",
        "src/libs/qmleditorwidgets/qmleditorwidgets.qbs",
        "src/libs/qmljs/qmljs.qbs",
        "src/libs/qmldebug/qmldebug.qbs",
        "src/libs/qtcomponents/styleitem/styleitem.qbs",
        "src/libs/ssh/ssh.qbs",
        "src/libs/utils/process_stub.qbs",
        "src/libs/utils/process_ctrlc_stub.qbs",
        "src/libs/utils/utils.qbs",
        "src/libs/zeroconf/zeroconf.qbs",
        "src/plugins/analyzerbase/analyzerbase.qbs",
        "src/plugins/android/android.qbs",
        "src/plugins/autotoolsprojectmanager/autotoolsprojectmanager.qbs",
        "src/plugins/bazaar/bazaar.qbs",
        "src/plugins/bineditor/bineditor.qbs",
        "src/plugins/bookmarks/bookmarks.qbs",
        "src/plugins/classview/classview.qbs",
        "src/plugins/clearcase/clearcase.qbs",
        "src/plugins/cmakeprojectmanager/cmakeprojectmanager.qbs",
        "src/plugins/coreplugin/coreplugin.qbs",
        "src/plugins/coreplugin/images/logo/logo.qbs",
        "src/plugins/cpaster/cpaster.qbs",
        "src/plugins/cppeditor/cppeditor.qbs",
        "src/plugins/cpptools/cpptools.qbs",
        "src/plugins/cvs/cvs.qbs",
        "src/plugins/debugger/debugger.qbs",
        "src/plugins/debugger/ptracepreload.qbs",
        "src/plugins/designer/designer.qbs",
        "src/plugins/fakevim/fakevim.qbs",
        "src/plugins/find/find.qbs",
        "src/plugins/genericprojectmanager/genericprojectmanager.qbs",
        "src/plugins/git/git.qbs",
        "src/plugins/glsleditor/glsleditor.qbs",
        "src/plugins/helloworld/helloworld.qbs",
        "src/plugins/help/help.qbs",
        "src/plugins/imageviewer/imageviewer.qbs",
        "src/plugins/locator/locator.qbs",
        "src/plugins/macros/macros.qbs",
        "src/plugins/madde/madde.qbs",
        "src/plugins/mercurial/mercurial.qbs",
        "src/plugins/perforce/perforce.qbs",
        "src/plugins/projectexplorer/projectexplorer.qbs",
//        "src/plugins/qmldesigner/qmldesigner.qbs",
        "src/plugins/qmljseditor/qmljseditor.qbs",
        "src/plugins/qmljstools/qmljstools.qbs",
        "src/plugins/qmlprofiler/qmlprofiler.qbs",
        "src/plugins/qmlprojectmanager/qmlprojectmanager.qbs",
        "src/plugins/qnx/qnx.qbs",
        "src/plugins/qt4projectmanager/qt4projectmanager.qbs",
        "src/plugins/qtsupport/qtsupport.qbs",
        "src/plugins/remotelinux/remotelinux.qbs",
        "src/plugins/resourceeditor/resourceeditor.qbs",
        "src/plugins/subversion/subversion.qbs",
        "src/plugins/tasklist/tasklist.qbs",
        "src/plugins/texteditor/texteditor.qbs",
        "src/plugins/todo/todo.qbs",
        "src/plugins/updateinfo/updateinfo.qbs",
        "src/plugins/valgrind/valgrind.qbs",
        "src/plugins/vcsbase/vcsbase.qbs",
        "src/plugins/welcome/welcome.qbs",
        "src/share/share.qbs",
        "src/tools/qtcdebugger/qtcdebugger.qbs",
        "src/tools/qtcreatorcrashhandler/qtcreatorcrashhandler.qbs",
        "src/tools/qtpromaker/qtpromaker.qbs",
        "src/plugins/cpaster/frontend/frontend.qbs",
        "src/tools/sdktool/sdktool.qbs"
    ]

    Product {
        name: "app_version_header"
        type: "hpp"
        files: "src/app/app_version.h.in"
        property string ide_version_major: project.ide_version_major
        property string ide_version_minor: project.ide_version_minor
        property string ide_version_release: project.ide_version_release
        property string qtcreator_version: project.qtcreator_version

        Transformer {
            inputs: ["src/app/app_version.h.in"]
            Artifact {
                fileName: "app/app_version.h"
                fileTags: "hpp"
            }
            prepare: {
                var cmd = new JavaScriptCommand();
                cmd.description = "generating app_version.h";
                cmd.highlight = "codegen";
                cmd.qtcreator_version = product.qtcreator_version;
                cmd.ide_version_major = product.ide_version_major;
                cmd.ide_version_minor = product.ide_version_minor;
                cmd.ide_version_release = product.ide_version_release;
                cmd.onWindows = (product.modules.qbs.targetOS == "windows");
                cmd.sourceCode = function() {
                    var file = new TextFile(input.fileName);
                    var content = file.readAll();
                    // replace quoted quotes
                    content = content.replace(/\\\"/g, '"');
                    // replace Windows line endings
                    if (onWindows)
                        content = content.replace(/\r\n/g, "\n");
                    // replace the magic qmake incantations
                    content = content.replace(/(\n#define IDE_VERSION) .+\n/, "$1 " + qtcreator_version + "\n");
                    content = content.replace(/(\n#define IDE_VERSION_MAJOR) .+\n/, "$1 " + ide_version_major + "\n")
                    content = content.replace(/(\n#define IDE_VERSION_MINOR) .+\n/, "$1 " + ide_version_minor + "\n")
                    content = content.replace(/(\n#define IDE_VERSION_RELEASE) .+\n/, "$1 " + ide_version_release + "\n")
                    file = new TextFile(output.fileName, TextFile.WriteOnly);
                    file.truncate();
                    file.write(content);
                    file.close();
                }
                return cmd;
            }
        }

        ProductModule {
            Depends { name: "cpp" }
            cpp.includePaths: product.buildDirectory
        }
    }

    Product {
        name: "qtcreator"
        type: ["application", "installed_content"]
        destination: "bin"
        consoleApplication: qbs.debugInformation

        cpp.rpaths: ["$ORIGIN/../lib/qtcreator"]
        cpp.defines: Defaults.defines(qbs)
        cpp.linkerFlags: {
            if (qbs.buildVariant == "release" && (qbs.toolchain == "gcc" || qbs.toolchain == "mingw"))
                return ["-Wl,-s"]
        }
        cpp.includePaths: [
            "src",
            "src/libs",
            "src/shared/qtsingleapplication",
            "src/shared/qtlockedfile",
            buildDirectory
        ]

        Depends { name: "app_version_header" }
        Depends { name: "cpp" }
        Depends { name: "Qt"; submodules: ["widgets", "network"] }
        Depends { name: "Utils" }
        Depends { name: "ExtensionSystem" }

        files: [
            "src/app/main.cpp",
            "src/app/qtcreator.rc",
            "src/shared/qtsingleapplication/qtsingleapplication.h",
            "src/shared/qtsingleapplication/qtsingleapplication.cpp",
            "src/shared/qtsingleapplication/qtlocalpeer.h",
            "src/shared/qtsingleapplication/qtlocalpeer.cpp",
            "src/shared/qtlockedfile/qtlockedfile.cpp",
            "src/tools/qtcreatorcrashhandler/crashhandlersetup.cpp",
            "src/tools/qtcreatorcrashhandler/crashhandlersetup.h"
        ]

        Group {
            condition: qbs.targetOS == "linux" || qbs.targetOS == "macx"
            files: "bin/qtcreator.sh"
            fileTags: "install"
            qbs.installDir: "bin"
        }

        Group {
           condition: qbs.targetOS == "linux" || qbs.targetOS == "macx"
           files: [
               "src/shared/qtlockedfile/qtlockedfile_unix.cpp"
           ]
        }

        Group {
           condition: qbs.targetOS == "windows"
           files: [
               "src/shared/qtlockedfile/qtlockedfile_win.cpp"
           ]
        }
    }
}
<|MERGE_RESOLUTION|>--- conflicted
+++ resolved
@@ -4,13 +4,8 @@
 
 Project {
     property string ide_version_major: '2'
-<<<<<<< HEAD
     property string ide_version_minor: '6'
     property string ide_version_release: '81'
-=======
-    property string ide_version_minor: '5'
-    property string ide_version_release: '85'
->>>>>>> d8e6a314
     property string qtcreator_version: ide_version_major + '.' + ide_version_minor + '.' + ide_version_release
     moduleSearchPaths: "qbs"
 
